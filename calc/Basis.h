/*
 * Copyright (c) 2016 Sebastian Weber, Henri Menke. All rights reserved.
 *
 * Licensed under the Apache License, Version 2.0 (the "License");
 * you may not use this file except in compliance with the License.
 * You may obtain a copy of the License at
 *
 *     http://www.apache.org/licenses/LICENSE-2.0
 *
 * Unless required by applicable law or agreed to in writing, software
 * distributed under the License is distributed on an "AS IS" BASIS,
 * WITHOUT WARRANTIES OR CONDITIONS OF ANY KIND, either express or implied.
 * See the License for the specific language governing permissions and
 * limitations under the License.
 */

#ifndef BASIS_H
#define BASIS_H

#include "State.h"
<<<<<<< HEAD
#include "ConfParser.h"

#include <vector>
#include <numeric>
#include <string>
#include <set>
#include <limits>
#include <unordered_set>
#include <memory>
#include <string>
#include <fstream>

#include <boost/functional/hash.hpp>

template<class T> class Basis {
public:
    Basis() : energy_min(std::numeric_limits<real_t>::lowest()), energy_max(std::numeric_limits<real_t>::max()), range_n({}), range_l({}), range_j({}), range_m({}), hash_restrictions_old(0) {
    }
    void restrictEnergy(double e_min, double e_max) {
        energy_min = e_min;
        energy_max = e_max;
        range_energy_hash_new = boost::hash_value(energy_min);
        boost::hash_combine(range_energy_hash_new, energy_max);
    }
    void restrictN(int n_min, int n_max) {
        n_min = std::max(n_min, 1);
        range_n.resize(n_max-n_min+1);
        std::iota(range_n.begin(), range_n.end(), n_min);
        range_n_hash_new = boost::hash_value(range_n);
    }
    void restrictN(std::vector<int> n) {
        range_n = n;
        range_n_hash_new = boost::hash_value(range_n);
    }
    void restrictL(int l_min, int l_max) {
        l_min = std::max(l_min, 0);
        range_l.resize(std::abs(l_max-l_min)+1);
        std::iota(range_l.begin(), range_l.end(), l_min);
        range_l_hash_new = boost::hash_value(range_l);
    }
    void restrictL(std::vector<int> l) {
        range_l = l;
        range_l_hash_new = boost::hash_value(range_l);
    }
    void restrictJ(float j_min, float j_max) {
        j_min = std::fmax(j_min, 0.5);
        range_j.resize(j_max-j_min+1);
        std::iota(range_j.begin(), range_j.end(), j_min);
        range_j_hash_new = boost::hash_value(range_j);
    }
    void restrictJ(std::vector<float> j) {
        range_j = j;
        range_j_hash_new = boost::hash_value(range_j);
    }
    void restrictM(float m_min, float m_max) {
        range_m.resize(m_max-m_min+1);
        std::iota(range_m.begin(), range_m.end(), m_min);
        range_m_hash_new = boost::hash_value(range_m);
    }
    void restrictM(std::vector<float> m) {
        range_m = m;
        range_m_hash_new = boost::hash_value(range_m);
    }
    const std::vector<double>& getEnergies() { // TODO use real_t and make SWIG work with real_t, too
        this->build();
        return energies;
    }
    const std::vector<T>& getStates() {
        this->build();
        return states;
    }
    const eigen_sparse_t& getCoefficients() {
        this->build();
        return coefficients;
    }
    void updateEnergiesAndCoefficients(const std::vector<real_t> &e, eigen_sparse_t &c) {
        // TODO check whether dimensions fit between e and c and are compatible with states as well
        energies = e;
        coefficients = c;
    }

    // TODO void removeUnnecessaryStates(); setThreshold
protected:
    virtual void initialize() = 0;

    real_t energy_min, energy_max;
    std::vector<int> range_n, range_l;
    std::vector<float> range_j, range_m;

    size_t range_energy_hash, range_n_hash, range_l_hash, range_j_hash, range_m_hash;
    size_t range_energy_hash_new, range_n_hash_new, range_l_hash_new, range_j_hash_new, range_m_hash_new;

    std::vector<real_t> energies;
    std::vector<T> states;
    eigen_sparse_t coefficients;

private:
    void build() {
        // Generate the basis from scratch or update the basis
        if (energies.empty() && states.empty() && coefficients.size() == 0) {
            initialize();
        } else if (!energies.empty() && !states.empty() && coefficients.size() != 0) {
            update();
        }

        // Update hash
        range_energy_hash = range_energy_hash_new;
        range_n_hash = range_n_hash_new;
        range_l_hash = range_l_hash_new;
        range_j_hash = range_j_hash_new;
        range_m_hash = range_m_hash_new;
    }
    void update() {
        if (range_n_hash_new != range_n_hash || range_l_hash_new != range_l_hash ||
                range_j_hash_new != range_j_hash || range_m_hash_new != range_m_hash) {

            // TODO check states.size() == coefficients.innerSize() == coefficients.rows()

            // Transform the vectors of valid quantum numbers into sets
            std::unordered_set<int> range_set_n;
            if (range_n_hash_new != range_n_hash) range_set_n.insert(range_n.begin(), range_n.end());
            std::unordered_set<int> range_set_l;
            if (range_l_hash_new != range_l_hash) range_set_l.insert(range_l.begin(), range_l.end());
            std::unordered_set<float> range_set_j;
            if (range_j_hash_new != range_j_hash) range_set_j.insert(range_j.begin(), range_j.end());
            std::unordered_set<float> range_set_m;
            if (range_m_hash_new != range_m_hash) range_set_m.insert(range_m.begin(), range_m.end());

            // Build transformator and remove states (if the quantum numbers are not allowed)
            std::vector<T> states_new;
            states_new.reserve(states.size());
            std::vector<eigen_triplet_real_t> triplets_transformator;
            triplets_transformator.reserve(states.size());

            size_t idx_new = 0;
            for (size_t idx = 0; idx < states.size(); ++idx) {
                const T &state = states[idx];
                if (checkIsQuantumnumberContained(state.getN(), range_set_n) &&
                        checkIsQuantumnumberContained(state.getL(), range_set_l) &&
                        checkIsQuantumnumberContained(state.getJ(), range_set_j) &&
                        checkIsQuantumnumberContained(state.getM(), range_set_m)) {

                    states_new.push_back(state);
                    triplets_transformator.push_back(eigen_triplet_real_t(idx_new++,idx,1));
                }
            }

            states_new.shrink_to_fit();
            eigen_sparse_real_t transformator(idx_new,states.size());
            transformator.setFromTriplets(triplets_transformator.begin(), triplets_transformator.end());

            states = states_new;

            // Apply transformator in order to remove rows from the coefficient matrix (i.e. states)
            coefficients = transformator*coefficients;
        }

        if (range_energy_hash_new != range_energy_hash ||
                range_n_hash_new != range_n_hash || range_l_hash_new != range_l_hash ||
                range_j_hash_new != range_j_hash || range_m_hash_new != range_m_hash) {

            // TODO check energies.size() == coefficients.outerSize() == coefficients.cols(),

            // Build transformator and remove energies (if the qenergy is not allowed or the squared norm to small)
            std::vector<double> energies_new;
            energies_new.reserve(energies.size());
            std::vector<eigen_triplet_real_t> triplets_transformator;
            triplets_transformator.reserve(energies.size());

            size_t idx_new = 0;
            for (size_t idx=0; idx<coefficients.outerSize(); ++idx) { // idx = col = num basis vector

                if ((energies[idx] > energy_min || energy_min == std::numeric_limits<real_t>::lowest()) && (energies[idx] < energy_max  || energy_max == std::numeric_limits<real_t>::max())) {
                    real_t sqnorm = 0;
                    for (eigen_iterator_t triple(coefficients,idx); triple; ++triple) {
                        sqnorm += std::pow(std::abs(triple.value()),2);
                    }
                    if (sqnorm > 0.05) { // TODO setThresholdForSQNorm
                        triplets_transformator.push_back(eigen_triplet_real_t(idx,idx_new++,1));
                        energies_new.push_back(energies[idx]);
                    }
                }
            }

            energies_new.shrink_to_fit();
            eigen_sparse_real_t transformator(energies.size(),idx_new);
            transformator.setFromTriplets(triplets_transformator.begin(), triplets_transformator.end());

            energies = energies_new;

            // Apply transformator in order to remove columns from the coefficient matrix (i.e. basis vectors)
            coefficients = coefficients*transformator;

            // TODO check states.size() == coefficients.innerSize() == coefficients.rows()

            // Build transformator and remove states (if the squared norm is to small)

            std::vector<double> sqnorm_list(states.size(),0);
            for (eigen_idx_t k=0; k<coefficients.outerSize(); ++k) {
                for (eigen_iterator_t triple(coefficients,k); triple; ++triple) {
                    sqnorm_list[triple.row()] += std::pow(std::abs(triple.value()),2);
                }
            }

            std::vector<T> states_new;
            states_new.reserve(states.size());
            triplets_transformator.clear();
            triplets_transformator.reserve(states.size());

            idx_new = 0;
            for (size_t idx = 0; idx < states.size(); ++idx) {
                if (sqnorm_list[idx] > 0.05) {
                    states_new.push_back(states[idx]);
                    triplets_transformator.push_back(eigen_triplet_real_t(idx_new++,idx,1));
                }
            }

            states_new.shrink_to_fit();
            transformator = eigen_sparse_real_t(idx_new,states.size());
            transformator.setFromTriplets(triplets_transformator.begin(), triplets_transformator.end());

            states = states_new;

            // Apply transformator in order to remove rows from the coefficient matrix (i.e. states)
            coefficients = transformator*coefficients;
        }
    }
    template<class V>
    bool checkIsQuantumnumberContained(V q, std::unordered_set<V> range_q) {
        return range_q.empty() || range_q.find(q) != range_q.end();
    }
    template<class V>
    bool checkIsQuantumnumberContained(std::array<V,2> q, std::unordered_set<V> range_q) {
        return range_q.empty() || (range_q.find(q[0]) != range_q.end() && range_q.find(q[1]) != range_q.end());
    }

    size_t hash_restrictions_old;
};
=======
#include "BasisBase.h"
>>>>>>> d3fc1d84

class BasisOne : public Basis<StateOne> {
public:
    BasisOne(std::string const& element);
protected:
    void initialize() override;
private:
    std::string element;
};

class BasisTwo : public Basis<StateTwo> {
public:
    BasisTwo(const BasisOne &b1, const BasisOne &b2);

    BasisOne getFirstBasis() const;
    void setFirstBasis(const BasisOne &b);

    BasisOne getSecondBasis() const;
    void setSecondBasis(const BasisOne &b);
protected:
    void initialize() override;
private:
    bool checkNewBasisOne();
    BasisOne basis1; // TODO maybe, make const, pass by reference
    BasisOne basis2; // TODO maybe, make const, pass by reference
};

#endif<|MERGE_RESOLUTION|>--- conflicted
+++ resolved
@@ -18,248 +18,7 @@
 #define BASIS_H
 
 #include "State.h"
-<<<<<<< HEAD
-#include "ConfParser.h"
-
-#include <vector>
-#include <numeric>
-#include <string>
-#include <set>
-#include <limits>
-#include <unordered_set>
-#include <memory>
-#include <string>
-#include <fstream>
-
-#include <boost/functional/hash.hpp>
-
-template<class T> class Basis {
-public:
-    Basis() : energy_min(std::numeric_limits<real_t>::lowest()), energy_max(std::numeric_limits<real_t>::max()), range_n({}), range_l({}), range_j({}), range_m({}), hash_restrictions_old(0) {
-    }
-    void restrictEnergy(double e_min, double e_max) {
-        energy_min = e_min;
-        energy_max = e_max;
-        range_energy_hash_new = boost::hash_value(energy_min);
-        boost::hash_combine(range_energy_hash_new, energy_max);
-    }
-    void restrictN(int n_min, int n_max) {
-        n_min = std::max(n_min, 1);
-        range_n.resize(n_max-n_min+1);
-        std::iota(range_n.begin(), range_n.end(), n_min);
-        range_n_hash_new = boost::hash_value(range_n);
-    }
-    void restrictN(std::vector<int> n) {
-        range_n = n;
-        range_n_hash_new = boost::hash_value(range_n);
-    }
-    void restrictL(int l_min, int l_max) {
-        l_min = std::max(l_min, 0);
-        range_l.resize(std::abs(l_max-l_min)+1);
-        std::iota(range_l.begin(), range_l.end(), l_min);
-        range_l_hash_new = boost::hash_value(range_l);
-    }
-    void restrictL(std::vector<int> l) {
-        range_l = l;
-        range_l_hash_new = boost::hash_value(range_l);
-    }
-    void restrictJ(float j_min, float j_max) {
-        j_min = std::fmax(j_min, 0.5);
-        range_j.resize(j_max-j_min+1);
-        std::iota(range_j.begin(), range_j.end(), j_min);
-        range_j_hash_new = boost::hash_value(range_j);
-    }
-    void restrictJ(std::vector<float> j) {
-        range_j = j;
-        range_j_hash_new = boost::hash_value(range_j);
-    }
-    void restrictM(float m_min, float m_max) {
-        range_m.resize(m_max-m_min+1);
-        std::iota(range_m.begin(), range_m.end(), m_min);
-        range_m_hash_new = boost::hash_value(range_m);
-    }
-    void restrictM(std::vector<float> m) {
-        range_m = m;
-        range_m_hash_new = boost::hash_value(range_m);
-    }
-    const std::vector<double>& getEnergies() { // TODO use real_t and make SWIG work with real_t, too
-        this->build();
-        return energies;
-    }
-    const std::vector<T>& getStates() {
-        this->build();
-        return states;
-    }
-    const eigen_sparse_t& getCoefficients() {
-        this->build();
-        return coefficients;
-    }
-    void updateEnergiesAndCoefficients(const std::vector<real_t> &e, eigen_sparse_t &c) {
-        // TODO check whether dimensions fit between e and c and are compatible with states as well
-        energies = e;
-        coefficients = c;
-    }
-
-    // TODO void removeUnnecessaryStates(); setThreshold
-protected:
-    virtual void initialize() = 0;
-
-    real_t energy_min, energy_max;
-    std::vector<int> range_n, range_l;
-    std::vector<float> range_j, range_m;
-
-    size_t range_energy_hash, range_n_hash, range_l_hash, range_j_hash, range_m_hash;
-    size_t range_energy_hash_new, range_n_hash_new, range_l_hash_new, range_j_hash_new, range_m_hash_new;
-
-    std::vector<real_t> energies;
-    std::vector<T> states;
-    eigen_sparse_t coefficients;
-
-private:
-    void build() {
-        // Generate the basis from scratch or update the basis
-        if (energies.empty() && states.empty() && coefficients.size() == 0) {
-            initialize();
-        } else if (!energies.empty() && !states.empty() && coefficients.size() != 0) {
-            update();
-        }
-
-        // Update hash
-        range_energy_hash = range_energy_hash_new;
-        range_n_hash = range_n_hash_new;
-        range_l_hash = range_l_hash_new;
-        range_j_hash = range_j_hash_new;
-        range_m_hash = range_m_hash_new;
-    }
-    void update() {
-        if (range_n_hash_new != range_n_hash || range_l_hash_new != range_l_hash ||
-                range_j_hash_new != range_j_hash || range_m_hash_new != range_m_hash) {
-
-            // TODO check states.size() == coefficients.innerSize() == coefficients.rows()
-
-            // Transform the vectors of valid quantum numbers into sets
-            std::unordered_set<int> range_set_n;
-            if (range_n_hash_new != range_n_hash) range_set_n.insert(range_n.begin(), range_n.end());
-            std::unordered_set<int> range_set_l;
-            if (range_l_hash_new != range_l_hash) range_set_l.insert(range_l.begin(), range_l.end());
-            std::unordered_set<float> range_set_j;
-            if (range_j_hash_new != range_j_hash) range_set_j.insert(range_j.begin(), range_j.end());
-            std::unordered_set<float> range_set_m;
-            if (range_m_hash_new != range_m_hash) range_set_m.insert(range_m.begin(), range_m.end());
-
-            // Build transformator and remove states (if the quantum numbers are not allowed)
-            std::vector<T> states_new;
-            states_new.reserve(states.size());
-            std::vector<eigen_triplet_real_t> triplets_transformator;
-            triplets_transformator.reserve(states.size());
-
-            size_t idx_new = 0;
-            for (size_t idx = 0; idx < states.size(); ++idx) {
-                const T &state = states[idx];
-                if (checkIsQuantumnumberContained(state.getN(), range_set_n) &&
-                        checkIsQuantumnumberContained(state.getL(), range_set_l) &&
-                        checkIsQuantumnumberContained(state.getJ(), range_set_j) &&
-                        checkIsQuantumnumberContained(state.getM(), range_set_m)) {
-
-                    states_new.push_back(state);
-                    triplets_transformator.push_back(eigen_triplet_real_t(idx_new++,idx,1));
-                }
-            }
-
-            states_new.shrink_to_fit();
-            eigen_sparse_real_t transformator(idx_new,states.size());
-            transformator.setFromTriplets(triplets_transformator.begin(), triplets_transformator.end());
-
-            states = states_new;
-
-            // Apply transformator in order to remove rows from the coefficient matrix (i.e. states)
-            coefficients = transformator*coefficients;
-        }
-
-        if (range_energy_hash_new != range_energy_hash ||
-                range_n_hash_new != range_n_hash || range_l_hash_new != range_l_hash ||
-                range_j_hash_new != range_j_hash || range_m_hash_new != range_m_hash) {
-
-            // TODO check energies.size() == coefficients.outerSize() == coefficients.cols(),
-
-            // Build transformator and remove energies (if the qenergy is not allowed or the squared norm to small)
-            std::vector<double> energies_new;
-            energies_new.reserve(energies.size());
-            std::vector<eigen_triplet_real_t> triplets_transformator;
-            triplets_transformator.reserve(energies.size());
-
-            size_t idx_new = 0;
-            for (size_t idx=0; idx<coefficients.outerSize(); ++idx) { // idx = col = num basis vector
-
-                if ((energies[idx] > energy_min || energy_min == std::numeric_limits<real_t>::lowest()) && (energies[idx] < energy_max  || energy_max == std::numeric_limits<real_t>::max())) {
-                    real_t sqnorm = 0;
-                    for (eigen_iterator_t triple(coefficients,idx); triple; ++triple) {
-                        sqnorm += std::pow(std::abs(triple.value()),2);
-                    }
-                    if (sqnorm > 0.05) { // TODO setThresholdForSQNorm
-                        triplets_transformator.push_back(eigen_triplet_real_t(idx,idx_new++,1));
-                        energies_new.push_back(energies[idx]);
-                    }
-                }
-            }
-
-            energies_new.shrink_to_fit();
-            eigen_sparse_real_t transformator(energies.size(),idx_new);
-            transformator.setFromTriplets(triplets_transformator.begin(), triplets_transformator.end());
-
-            energies = energies_new;
-
-            // Apply transformator in order to remove columns from the coefficient matrix (i.e. basis vectors)
-            coefficients = coefficients*transformator;
-
-            // TODO check states.size() == coefficients.innerSize() == coefficients.rows()
-
-            // Build transformator and remove states (if the squared norm is to small)
-
-            std::vector<double> sqnorm_list(states.size(),0);
-            for (eigen_idx_t k=0; k<coefficients.outerSize(); ++k) {
-                for (eigen_iterator_t triple(coefficients,k); triple; ++triple) {
-                    sqnorm_list[triple.row()] += std::pow(std::abs(triple.value()),2);
-                }
-            }
-
-            std::vector<T> states_new;
-            states_new.reserve(states.size());
-            triplets_transformator.clear();
-            triplets_transformator.reserve(states.size());
-
-            idx_new = 0;
-            for (size_t idx = 0; idx < states.size(); ++idx) {
-                if (sqnorm_list[idx] > 0.05) {
-                    states_new.push_back(states[idx]);
-                    triplets_transformator.push_back(eigen_triplet_real_t(idx_new++,idx,1));
-                }
-            }
-
-            states_new.shrink_to_fit();
-            transformator = eigen_sparse_real_t(idx_new,states.size());
-            transformator.setFromTriplets(triplets_transformator.begin(), triplets_transformator.end());
-
-            states = states_new;
-
-            // Apply transformator in order to remove rows from the coefficient matrix (i.e. states)
-            coefficients = transformator*coefficients;
-        }
-    }
-    template<class V>
-    bool checkIsQuantumnumberContained(V q, std::unordered_set<V> range_q) {
-        return range_q.empty() || range_q.find(q) != range_q.end();
-    }
-    template<class V>
-    bool checkIsQuantumnumberContained(std::array<V,2> q, std::unordered_set<V> range_q) {
-        return range_q.empty() || (range_q.find(q[0]) != range_q.end() && range_q.find(q[1]) != range_q.end());
-    }
-
-    size_t hash_restrictions_old;
-};
-=======
 #include "BasisBase.h"
->>>>>>> d3fc1d84
 
 class BasisOne : public Basis<StateOne> {
 public:
