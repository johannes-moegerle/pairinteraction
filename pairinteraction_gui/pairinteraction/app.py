# Copyright (c) 2016 Sebastian Weber, Henri Menke. All rights reserved.
#
# This file is part of the pairinteraction GUI.
#
# The pairinteraction GUI is free software: you can redistribute it and/or modify
# it under the terms of the GNU General Public License as published by
# the Free Software Foundation, either version 3 of the License, or
# (at your option) any later version.
#
# The pairinteraction GUI is distributed in the hope that it will be useful,
# but WITHOUT ANY WARRANTY; without even the implied warranty of
# MERCHANTABILITY or FITNESS FOR A PARTICULAR PURPOSE.  See the
# GNU General Public License for more details.
#
# You should have received a copy of the GNU General Public License
# along with the pairinteraction GUI. If not, see <http://www.gnu.org/licenses/>.
# Standard library
import json
import locale
import multiprocessing
import os
import pickle
import shutil
import signal
import subprocess
import sys
import webbrowser
import zipfile
from datetime import datetime
from datetime import timedelta
from io import BytesIO
from io import StringIO
from operator import itemgetter
from time import time

import psutil

# Process information

# GUI
try:
    from PyQt5 import QtCore, QtGui, QtWidgets
    from PyQt5.QtPrintSupport import QPrintDialog, QPrinter
except ImportError:
    raise ImportError(
        "Loading PyQt5 has failed. Is the library installed? If you are using the Anaconda or Miniconda "
        "Python distribution, you can install it by executing 'conda install pyqt' in the command line. "
        "Otherwise, we recommend installing it from the Python Package Index by 'pip install pyqt5'."
    )

import pyqtgraph as pg
from pyqtgraph import exporters
from pairinteraction_gui.pairinteraction.plotter import Ui_plotwindow

# Numerics
import numpy as np
from scipy import sparse
from scipy.ndimage.filters import gaussian_filter
from scipy import io

# Own classes
from pairinteraction_gui.pairinteraction.utils import Wignerd, csc_happend, csr_vappend, csr_keepmax, bytescale
from pairinteraction_gui.pairinteraction.unitmanagement import Quantity, Units
from pairinteraction_gui.pairinteraction.guiadditions import (
    GuiDict,
    DoubledeltaValidator,
    DoublenoneValidator,
    DoublepositiveValidator,
    DoubleValidator,
)
from pairinteraction_gui.pairinteraction.pyqtgraphadditions import PointsItem, MultiLine
from pairinteraction_gui.pairinteraction.worker import Worker
from pairinteraction_gui.pairinteraction.loader import Eigensystem
from pairinteraction_gui.pairinteraction.version import version_program, version_settings, version_cache

if getattr(sys, "frozen", False):
    sys.path.append(os.path.join(os.path.dirname(os.path.realpath(sys.executable)), ".."))
else:
    sys.path.append(os.path.join(os.path.dirname(os.path.realpath(__file__)), ".."))

# Make program killable via strg-c if it is started in a terminal
signal.signal(signal.SIGINT, signal.SIG_DFL)

# Allow multiprocessing to take over when it spawns its worker processes if used in a frozen executable
multiprocessing.freeze_support()

# Global configurations of pyqtgraph
pg.setConfigOption("background", "w")
pg.setConfigOption("foreground", "k")

# Global dictionary containing the total electron spin of the elements
SPIN_DICT = {"Li": 0.5, "Na": 0.5, "K": 0.5, "Rb": 0.5, "Cs": 0.5, "Sr1": 0, "Sr3": 1}

# Global constants
PLOT_ALL = -99
NO_RESTRICTIONS = -1
NO_BN = -1

# === Dictionary to manage the elements of the GUI related to the plotter ===


class PlotDict(GuiDict):
    def _setup(self, store, ui):
        store["minE_field1"] = {"widget": ui.lineedit_field1_minE, "unit": Units.energy}
        store["maxE_field1"] = {"widget": ui.lineedit_field1_maxE, "unit": Units.energy}
        store["minE_field2"] = {"widget": ui.lineedit_field2_minE, "unit": Units.energy}
        store["maxE_field2"] = {"widget": ui.lineedit_field2_maxE, "unit": Units.energy}
        store["minE_potential"] = {"widget": ui.lineedit_potential_minE, "unit": Units.energy}
        store["maxE_potential"] = {"widget": ui.lineedit_potential_maxE, "unit": Units.energy}
        store["lines"] = {"widget": ui.groupbox_plot_lines, "unit": None}
        store["points"] = {"widget": ui.groupbox_plot_points, "unit": None}
        store["labels"] = {"widget": ui.groupbox_plot_labels, "unit": None}
        store["overlap"] = {"widget": ui.groupbox_plot_overlap, "unit": None}
        store["szLine"] = {"widget": ui.spinbox_plot_szLine, "unit": None}
        store["szPoint"] = {"widget": ui.spinbox_plot_szPoint, "unit": None}
        store["szLabel"] = {"widget": ui.spinbox_plot_szLabel, "unit": None}
        store["szOverlap"] = {"widget": ui.spinbox_plot_szOverlap, "unit": None}
        store["transpLine"] = {"widget": ui.spinbox_plot_transpLine, "unit": None}
        store["transpPoint"] = {"widget": ui.spinbox_plot_transpPoint, "unit": None}
        store["transpLabel"] = {"widget": ui.spinbox_plot_transpLabel, "unit": None}
        store["transpOverlap"] = {"widget": ui.spinbox_plot_transpOverlap, "unit": None}
        store["overlapUnperturbed"] = {"widget": ui.radiobutton_plot_overlapUnperturbed, "unit": None}
        store["overlapDefined"] = {"widget": ui.radiobutton_plot_overlapDefined, "unit": None}
        store["connectionthreshold"] = {"widget": ui.spinbox_plot_connectionthreshold, "unit": None}
        store["lin"] = {"widget": ui.radiobutton_plot_lin, "unit": None}
        store["log"] = {"widget": ui.radiobutton_plot_log, "unit": None}
        store["resolution"] = {"widget": ui.spinbox_plot_resolution, "unit": None}
        store["n1"] = {"widget": ui.spinbox_plot_n1, "unit": None}
        store["n2"] = {"widget": ui.spinbox_plot_n2, "unit": None}
        store["l1"] = {"widget": ui.spinbox_plot_l1, "unit": None}
        store["l2"] = {"widget": ui.spinbox_plot_l2, "unit": None}
        store["j1"] = {"widget": ui.spinbox_plot_j1, "unit": None}
        store["j2"] = {"widget": ui.spinbox_plot_j2, "unit": None}
        store["m1"] = {"widget": ui.spinbox_plot_m1, "unit": None}
        store["m2"] = {"widget": ui.spinbox_plot_m2, "unit": None}
        store["antialiasing"] = {"widget": ui.checkbox_plot_antialiasing, "unit": None}
        store["autorange"] = {"widget": ui.checkbox_plot_autorange, "unit": None}


# === dictionary to manage the elements of the gui related to the system ===


class SystemDict(GuiDict):
    def _setup(self, store, ui):
        store["minE_storage"] = {"widget": ui.lineedit_storage_minE, "unit": Units.energy}
        store["maxE_storage"] = {"widget": ui.lineedit_storage_maxE, "unit": Units.energy}
        store["species1"] = {"widget": ui.combobox_system_species1, "unit": None}
        store["species2"] = {"widget": ui.combobox_system_species2, "unit": None}
        store["n1"] = {"widget": ui.spinbox_system_n1, "unit": None}
        store["n2"] = {"widget": ui.spinbox_system_n2, "unit": None}
        store["l1"] = {"widget": ui.spinbox_system_l1, "unit": None}
        store["l2"] = {"widget": ui.spinbox_system_l2, "unit": None}
        store["j1"] = {"widget": ui.spinbox_system_j1, "unit": None}
        store["j2"] = {"widget": ui.spinbox_system_j2, "unit": None}
        store["m1"] = {"widget": ui.spinbox_system_m1, "unit": None}
        store["m2"] = {"widget": ui.spinbox_system_m2, "unit": None}
        store["deltaNSingle"] = {"widget": ui.spinbox_system_deltaNSingle, "unit": None}
        store["deltaLSingle"] = {"widget": ui.spinbox_system_deltaLSingle, "unit": None}
        store["deltaJSingle"] = {"widget": ui.spinbox_system_deltaJSingle, "unit": None}
        store["deltaMSingle"] = {"widget": ui.spinbox_system_deltaMSingle, "unit": None}
        store["deltaNPair"] = {"widget": ui.spinbox_system_deltaNPair, "unit": None}
        store["deltaLPair"] = {"widget": ui.spinbox_system_deltaLPair, "unit": None}
        store["deltaJPair"] = {"widget": ui.spinbox_system_deltaJPair, "unit": None}
        store["deltaMPair"] = {"widget": ui.spinbox_system_deltaMPair, "unit": None}
        store["deltaESingle"] = {"widget": ui.lineedit_system_deltaESingle, "unit": Units.energy}
        store["deltaEPair"] = {"widget": ui.lineedit_system_deltaEPair, "unit": Units.energy}
        store["pairbasisSame"] = {"widget": ui.radiobutton_system_pairbasisSame, "unit": None}
        store["pairbasisDefined"] = {"widget": ui.radiobutton_system_pairbasisDefined, "unit": None}
        store["quantizationZ"] = {"widget": ui.radiobutton_system_quantizationZ, "unit": None}
        store["quantizationInteratomic"] = {"widget": ui.radiobutton_system_quantizationInteratomic, "unit": None}
        store["samebasis"] = {"widget": ui.checkbox_system_samebasis, "unit": None}
        store["minEx"] = {"widget": ui.lineedit_system_minEx, "unit": Units.efield}
        store["minEy"] = {"widget": ui.lineedit_system_minEy, "unit": Units.efield}
        store["minEz"] = {"widget": ui.lineedit_system_minEz, "unit": Units.efield}
        store["minBx"] = {"widget": ui.lineedit_system_minBx, "unit": Units.bfield}
        store["minBy"] = {"widget": ui.lineedit_system_minBy, "unit": Units.bfield}
        store["minBz"] = {"widget": ui.lineedit_system_minBz, "unit": Units.bfield}
        store["maxEx"] = {"widget": ui.lineedit_system_maxEx, "unit": Units.efield}
        store["maxEy"] = {"widget": ui.lineedit_system_maxEy, "unit": Units.efield}
        store["maxEz"] = {"widget": ui.lineedit_system_maxEz, "unit": Units.efield}
        store["maxBx"] = {"widget": ui.lineedit_system_maxBx, "unit": Units.bfield}
        store["maxBy"] = {"widget": ui.lineedit_system_maxBy, "unit": Units.bfield}
        store["maxBz"] = {"widget": ui.lineedit_system_maxBz, "unit": Units.bfield}
        store["minR"] = {"widget": ui.lineedit_system_minR, "unit": Units.length}
        store["maxR"] = {"widget": ui.lineedit_system_maxR, "unit": Units.length}
        store["theta"] = {"widget": ui.lineedit_system_theta, "unit": Units.angle}
        store["exponent"] = {"widget": ui.spinbox_system_exponent, "unit": None}
        store["steps"] = {"widget": ui.spinbox_system_steps, "unit": None}
        store["precision"] = {"widget": ui.lineedit_system_precision, "unit": None}
        store["matCombined"] = {"widget": ui.radiobutton_system_matCombined, "unit": None}
        store["matSeparate"] = {"widget": ui.radiobutton_system_matSeparate, "unit": None}
        store["missingCalc"] = {"widget": ui.radiobutton_system_missingCalc, "unit": None}
        store["missingWhittaker"] = {"widget": ui.radiobutton_system_missingWhittaker, "unit": None}
        store["cores"] = {"widget": ui.spinbox_system_cores, "unit": None}
        store["diamagnetism"] = {"widget": ui.checkbox_system_diamagnetic, "unit": None}
        store["symAuto"] = {"widget": ui.radiobutton_symAuto, "unit": None}
        store["symManual"] = {"widget": ui.radiobutton_symManual, "unit": None}
        store["invE"] = {"widget": ui.checkbox_system_invE, "unit": None}
        store["invO"] = {"widget": ui.checkbox_system_invO, "unit": None}
        store["perE"] = {"widget": ui.checkbox_system_perE, "unit": None}
        store["perO"] = {"widget": ui.checkbox_system_perO, "unit": None}
        store["refE"] = {"widget": ui.checkbox_system_refE, "unit": None}
        store["refO"] = {"widget": ui.checkbox_system_refO, "unit": None}
        store["conserveM"] = {"widget": ui.checkbox_system_conserveM, "unit": None}
        store["sametrafo"] = {"widget": ui.checkbox_system_sametrafo, "unit": None}
        store["python_api"] = {"widget": ui.checkbox_use_python_api, "unit": None}

    # field map of atom 1 (samebasis == False)
    keys_for_cprogram_field1 = [
        "species1",
        "n1",
        "l1",
        "j1",
        "m1",
        "deltaESingle",
        "deltaLSingle",
        "deltaJSingle",
        "deltaMSingle",
        "deltaNSingle",
        "samebasis",
        "steps",
        "precision",
        "missingCalc",
        "missingWhittaker",
        "minEx",
        "minEy",
        "minEz",
        "minBx",
        "minBy",
        "minBz",
        "maxEx",
        "maxEy",
        "maxEz",
        "maxBx",
        "maxBy",
        "maxBz",
        "diamagnetism",
    ]

    # field map of atom 2 (samebasis == False)
    keys_for_cprogram_field2 = [
        "species2",
        "n2",
        "l2",
        "j2",
        "m2",
        "deltaESingle",
        "deltaLSingle",
        "deltaJSingle",
        "deltaMSingle",
        "deltaNSingle",
        "samebasis",
        "steps",
        "precision",
        "missingCalc",
        "missingWhittaker",
        "minEx",
        "minEy",
        "minEz",
        "minBx",
        "minBy",
        "minBz",
        "maxEx",
        "maxEy",
        "maxEz",
        "maxBx",
        "maxBy",
        "maxBz",
        "diamagnetism",
    ]

    # pair potential
    keys_for_cprogram_potential = [
        "species1",
        "n1",
        "l1",
        "j1",
        "m1",
        "species2",
        "n2",
        "l2",
        "j2",
        "m2",
        "deltaESingle",
        "deltaLSingle",
        "deltaJSingle",
        "deltaMSingle",
        "deltaNSingle",
        "deltaEPair",
        "deltaLPair",
        "deltaJPair",
        "deltaMPair",
        "deltaNPair",
        "samebasis",
        "steps",
        "precision",
        "missingCalc",
        "missingWhittaker",
        "exponent",
        "minEx",
        "minEy",
        "minEz",
        "minBx",
        "minBy",
        "minBz",
        "maxEx",
        "maxEy",
        "maxEz",
        "maxBx",
        "maxBy",
        "maxBz",
        "diamagnetism",
        "minR",
        "maxR",
        "invE",
        "invO",
        "perE",
        "perO",
        "refE",
        "refO",
        "conserveM",
        "sametrafo",
    ]

    # field map of atom 1 and atom 2 (samebasis == True)
    keys_for_cprogram_field12 = [
        "species1",
        "n1",
        "l1",
        "j1",
        "m1",
        "species2",
        "n2",
        "l2",
        "j2",
        "m2",
        "deltaESingle",
        "deltaLSingle",
        "deltaJSingle",
        "deltaMSingle",
        "deltaNSingle",
        "samebasis",
        "steps",
        "precision",
        "missingCalc",
        "missingWhittaker",
        "minEx",
        "minEy",
        "minEz",
        "minBx",
        "minBy",
        "minBz",
        "maxEx",
        "maxEy",
        "maxEz",
        "maxBx",
        "maxBy",
        "maxBz",
        "diamagnetism",
    ]


class AboutDialog(QtWidgets.QDialog):
    def __init__(self, parent=None):
        super().__init__(parent)

        self.setWindowTitle("About")

        self.okButton = QtWidgets.QDialogButtonBox(self)
        self.okButton.setStandardButtons(QtWidgets.QDialogButtonBox.Ok)
        self.okButton.clicked.connect(self.close)

        self.versionLabel = QtWidgets.QLabel(self)
        self.versionLabel.setText(
            (
                "<h1>pairinteraction</h1>"
                + "<p>Program version: {}</p>"
                + "<p>Settings version: {}</p>"
                + "<p>Cache version: {}</p>"
            ).format(version_program, version_settings, version_cache)
        )
        self.versionLabel.setAlignment(QtCore.Qt.AlignHCenter)

        self.vLayout = QtWidgets.QVBoxLayout(self)
        self.vLayout.addWidget(self.versionLabel, alignment=QtCore.Qt.AlignCenter)
        self.vLayout.addWidget(self.okButton, alignment=QtCore.Qt.AlignCenter)


class MainWindow(QtWidgets.QMainWindow):
    def __init__(self, parent=None):

        if os.name == "nt":
            ext = ".exe"
            locale.setlocale(locale.LC_ALL, "English")
        else:
            ext = ""
            locale.setlocale(locale.LC_ALL, "en_US.UTF-8")

        QtCore.QLocale.setDefault(QtCore.QLocale(locale.getlocale()[0]))

        super().__init__(parent)
        self.AboutDialog = AboutDialog(self)

        pg.graphicsItems.GradientEditorItem.Gradients.pop("greyclip", None)
        pg.graphicsItems.GradientEditorItem.Gradients.pop("cyclic", None)
        pg.graphicsItems.GradientEditorItem.Gradients.pop("spectrum", None)
        pg.graphicsItems.GradientEditorItem.Gradients.pop("bipolar", None)

        # TODO make class, check if module exists
        """from palettable import cubehelix"""

        """color = cubehelix.Cubehelix.make(sat=1.8,n=7,rotation=1.21,start=1.2,reverse=True).colors[::-1]
        color = np.append(color, [[255]]*len(color), axis=1).astype(np.ubyte)"""
        color = [
            [0, 0, 0, 255],
            [12, 67, 0, 255],
            [0, 123, 118, 255],
            [122, 109, 240, 255],
            [255, 121, 197, 255],
            [247, 204, 159, 255],
            [255, 255, 255, 255],
        ]
        pos = np.linspace(0, 1, len(color))
        pg.graphicsItems.GradientEditorItem.Gradients["cubehelix1"] = {
            "mode": "rgb",
            "ticks": [(p, tuple(c)) for c, p in zip(color, pos)],
        }

        """color = cubehelix.Cubehelix.make(sat=1.5,n=7,rotation=-1.0,start=0.9,reverse=True).colors[::-1]
        color = np.append(color, [[255]]*len(color), axis=1).astype(np.ubyte)"""
        color = [
            [0, 0, 0, 255],
            [75, 19, 77, 255],
            [63, 80, 167, 255],
            [44, 164, 156, 255],
            [117, 206, 113, 255],
            [226, 215, 161, 255],
            [255, 255, 255, 255],
        ]
        pos = np.linspace(0, 1, len(color))
        pg.graphicsItems.GradientEditorItem.Gradients["cubehelix2"] = {
            "mode": "rgb",
            "ticks": [(p, tuple(c)) for c, p in zip(color, pos)],
        }

        for k, v in pg.graphicsItems.GradientEditorItem.Gradients.items():
            mapticks = [(1 - p, c) for p, c in v["ticks"]]
            # mappos = [1-p for p, c in v['ticks']]
            # mapticks[np.argmin(mappos)] = (mapticks[np.argmin(mappos)][0],(245,245,245,255))
            pg.graphicsItems.GradientEditorItem.Gradients[k]["ticks"] = mapticks

        self.ui = Ui_plotwindow()
        self.ui.setupUi(self)

        self.invalidQuantumnumbers = [False, False, False, False]

        self.samebasis = False

        self.systemdict = SystemDict(self.ui)
        self.plotdict = PlotDict(self.ui)

        self.userpath = os.path.expanduser("~")

        self.filepath = self.userpath  # os.getcwd()
        self.systemfile = None
        self.plotfile = None
        self.resultfile = None

        # http://stackoverflow.com/questions/404744/determining-application-path-in-a-python-exe-generated-by-pyinstaller
        if getattr(sys, "frozen", False):
            self.path_base = os.path.dirname(os.path.realpath(sys.executable))
        elif __file__:
            self.path_base = os.path.dirname(os.path.realpath(__file__))

        if os.path.exists(os.path.join(self.path_base, "conf", "example.sconf")):
            self.path_configurationdir = os.path.join(self.path_base, "conf")
        elif os.path.exists(os.path.join(self.path_base, "../conf", "example.sconf")):
            self.path_configurationdir = os.path.join(self.path_base, "../conf")
        else:
            raise Exception("Directory containing configurations not found.")

        if os.path.exists(os.path.join(self.path_base, "pairinteraction-real" + ext)):
            self.path_workingdir = self.path_base
        elif os.path.exists(os.path.join(self.path_base, "../../pairinteraction", "pairinteraction-real" + ext)):
            self.path_workingdir = os.path.join(self.path_base, "../../pairinteraction")
        elif os.path.exists(os.path.join(self.path_base, "../pairinteraction", "pairinteraction-real" + ext)):
            self.path_workingdir = os.path.join(self.path_base, "../pairinteraction")
        else:
            raise Exception("Directory containing executables not found.")

        self.path_cpp_real = os.path.join(self.path_base, self.path_workingdir, "pairinteraction-real")
        self.path_cpp_complex = os.path.join(self.path_base, self.path_workingdir, "pairinteraction-complex")
        self.path_quantumdefects = os.path.join(self.path_base, self.path_workingdir, "databases/quantum_defects.db")

        if sys.platform == "win32":
            self.path_config = os.path.expandvars(r"%APPDATA%\pairinteraction")
            if (
                r"%APPDATA%" in self.path_config
                or self.path_config == r"\pairinteraction"
                or not os.path.isabs(self.path_config)
            ):
                self.path_config = os.path.expanduser(r"~\AppData\Roaming\pairinteraction")
            self.path_cache = os.path.expandvars(r"%LOCALAPPDATA%\pairinteraction")
            if (
                r"%LOCALAPPDATA%" in self.path_cache
                or self.path_cache == r"\pairinteraction"
                or not os.path.isabs(self.path_cache)
            ):
                self.path_cache = os.path.expanduser(r"~\AppData\Local\pairinteraction")
        elif sys.platform == "darwin":
            self.path_config = os.path.expanduser(r"~/Library/Preferences/pairinteraction")
            self.path_cache = os.path.expanduser(r"~/Library/Caches/pairinteraction")
        else:
            self.path_config = os.path.expandvars(r"$XDG_CONFIG_HOME/pairinteraction")
            if (
                r"$XDG_CONFIG_HOME" in self.path_config
                or self.path_config == r"/pairinteraction"
                or not os.path.isabs(self.path_config)
            ):
                self.path_config = os.path.expanduser(r"~/.config/pairinteraction")
            self.path_cache = os.path.expandvars(r"$XDG_CACHE_HOME/pairinteraction")
            if (
                r"$XDG_CACHE_HOME" in self.path_cache
                or self.path_cache == r"/pairinteraction"
                or not os.path.isabs(self.path_cache)
            ):
                self.path_cache = os.path.expanduser(r"~/.cache/pairinteraction")

        self.path_cache_wignerd = os.path.join(self.path_cache, "wignerd/")
        self.path_lastsettings = os.path.join(self.path_config, "lastsettings/")

        self.path_system_last = os.path.join(self.path_lastsettings, "lastsettings.sconf")
        self.path_plot_last = os.path.join(self.path_lastsettings, "lastsettings.pconf")
        self.path_view_last = os.path.join(self.path_lastsettings, "lastview.json")
        self.path_cache_last = os.path.join(self.path_lastsettings, "lastcache.json")

        self.path_conf = os.path.join(self.path_config, "conf.json")
        self.path_version = os.path.join(self.path_config, "version.json")

        self.proc = None

        self.thread = Worker()

        self.timer = QtCore.QTimer()

        self.momentumcolors = [
            (55, 126, 184),
            (77, 175, 74),
            (228, 26, 28),
            (152, 78, 163),
            (0, 0, 0),
            (255 // 5, 255 // 5, 255 // 5),
        ]  # s, p, d, f, other, undetermined

        self.momentummat = [None] * 3
        self.labelmat = [None] * 3
        self.labelstates = [None] * 3
        self.momentumstrings = [None] * 3
        self.stateidx_field = [{}, {}, {}]
        self.yMin_field = [None] * 3
        self.yMax_field = [None] * 3

        # fill comboboxes with elements from the quantum defects database
        import sqlite3

        conn = sqlite3.connect(self.path_quantumdefects)
        c = conn.cursor()
        c.execute("SELECT DISTINCT element FROM rydberg_ritz")
        self.all_elements = [e[0] for e in c.fetchall()]
        self.cpp_elements = [e for e in self.all_elements if e not in ["Sr1", "Sr3"]]
        conn.close()

        # TODO !!!!!! numBlocks kann auch hoeher als 3 sein!
        self.buffer_basis = [{}, {}, {}]
        self.buffer_energies = [{}, {}, {}]
        self.buffer_positions = [{}, {}, {}]
        self.buffer_boolarr = [{}, {}, {}]
        self.buffer_basis_potential = {}
        self.buffer_energies_potential = {}
        self.buffer_positions_potential = {}

        self.buffer_energiesMap = [{}, {}, {}]
        self.buffer_positionsMap = [{}, {}, {}]
        self.buffer_overlapMap = [{}, {}, {}]
        self.buffer_energiesMap_potential = {}
        self.buffer_positionsMap_potential = {}
        self.buffer_overlapMap_potential = {}

        self.lines_buffer_minIdx = {}
        self.colormap_buffer_minIdx_potential = 0
        self.colormap_buffer_minIdx_field = [0] * 3
        self.lines_buffer_minIdx_field = [0] * 3
        self.iSelected = {}

        """self.ui.colorbutton_plot_nosym.setColor(self.symmetrycolors[0])
        self.ui.colorbutton_plot_sym.setColor(self.symmetrycolors[1])
        self.ui.colorbutton_plot_asym.setColor(self.symmetrycolors[2])"""

        self.ui.colorbutton_plot_invE.setColor((180, 0, 120))
        self.ui.colorbutton_plot_invO.setColor((0, 120, 180))
        self.ui.colorbutton_plot_perE.setColor((180, 60, 60))
        self.ui.colorbutton_plot_perO.setColor((60, 60, 180))
        self.ui.colorbutton_plot_refE.setColor((180, 120, 0))
        self.ui.colorbutton_plot_refO.setColor((120, 0, 180))

        # clrmp = pg.ColorMap(pos,color)
        # self.lut = clrmp.getLookupTable()

        self.ui.gradientwidget_plot_gradient.setOrientation("top")
        self.ui.gradientwidget_plot_gradient.loadPreset("cubehelix1")

        self.tab_field2 = self.ui.tabwidget_plotter.widget(1)

        self.storage_data = [[], [], []]
        self.storage_states = [{}, {}, {}]
        self.storage_configuration = [[None, None], [None, None], [None, None]]

        self.manualRangeX = [False, False, False]
        self.manualRangeY = [False, False, False]

        self.printer = QPrinter(QPrinter.HighResolution)
        self.printer.setPageMargins(20, 15, 20, 20, QPrinter.Millimeter)

        self.momentslabels = ["S", "P", "D", "F"]

        self.unperturbedstate = [None, None, None]
        self.overlapstate = [None, None, None]

        self.linesX = [None, None, None]
        self.linesY = [None, None, None]
        self.linesO = [None, None, None]
        self.linesSelected = [0, 0, 0]  # [None,None,None] waere auch ok
        self.linesData = [[], [], []]  # [None,None,None] waere auch ok
        self.linesSender = [None, None, None]

        # TODOs
        self.ui.checkbox_system_override.setEnabled(False)
        self.ui.action_radial_clear.setEnabled(False)
        # self.ui.spinbox_system_exponent.setMaximum(3)
        self.ui.lineedit_system_precision.hide()
        self.ui.label_system_precision.hide()

        # Group up buttons
        self.overlapgroup = QtWidgets.QButtonGroup()
        self.overlapgroup.addButton(self.ui.radiobutton_plot_overlapDefined)
        self.overlapgroup.addButton(self.ui.radiobutton_plot_overlapUnperturbed)

        self.missinggroup = QtWidgets.QButtonGroup()
        self.missinggroup.addButton(self.ui.radiobutton_system_missingCalc)
        self.missinggroup.addButton(self.ui.radiobutton_system_missingWhittaker)
        # self.missinggroup.addButton(self.ui.radiobutton_system_missingError)

        self.matgroup = QtWidgets.QButtonGroup()
        self.matgroup.addButton(self.ui.radiobutton_system_matCombined)
        self.matgroup.addButton(self.ui.radiobutton_system_matSeparate)

        self.quantizationgroup = QtWidgets.QButtonGroup()
        self.quantizationgroup.addButton(self.ui.radiobutton_system_quantizationZ)
        self.quantizationgroup.addButton(self.ui.radiobutton_system_quantizationInteratomic)

        self.symgroup = QtWidgets.QButtonGroup()
        self.symgroup.addButton(self.ui.radiobutton_symAuto)
        self.symgroup.addButton(self.ui.radiobutton_symManual)

        # Set validators
        validator_double = DoubleValidator()
        validator_doublenone = DoublenoneValidator()
        validator_doublepositive = DoublepositiveValidator()
        validator_doubledelta = DoubledeltaValidator()

        self.ui.lineedit_system_deltaESingle.setValidator(validator_doubledelta)
        self.ui.lineedit_system_deltaEPair.setValidator(validator_doubledelta)
        self.ui.lineedit_system_minEx.setValidator(validator_double)
        self.ui.lineedit_system_minEy.setValidator(validator_double)
        self.ui.lineedit_system_minEz.setValidator(validator_double)
        self.ui.lineedit_system_maxEx.setValidator(validator_double)
        self.ui.lineedit_system_maxEy.setValidator(validator_double)
        self.ui.lineedit_system_maxEz.setValidator(validator_double)
        self.ui.lineedit_system_minBx.setValidator(validator_double)
        self.ui.lineedit_system_minBy.setValidator(validator_double)
        self.ui.lineedit_system_minBz.setValidator(validator_double)
        self.ui.lineedit_system_maxBx.setValidator(validator_double)
        self.ui.lineedit_system_maxBy.setValidator(validator_double)
        self.ui.lineedit_system_maxBz.setValidator(validator_double)
        self.ui.lineedit_system_minR.setValidator(validator_doublepositive)
        self.ui.lineedit_system_maxR.setValidator(validator_doublepositive)
        self.ui.lineedit_system_theta.setValidator(validator_double)
        self.ui.lineedit_system_precision.setValidator(validator_doublepositive)
        self.ui.lineedit_field1_minE.setValidator(validator_doublenone)
        self.ui.lineedit_field1_maxE.setValidator(validator_doublenone)
        self.ui.lineedit_field2_minE.setValidator(validator_doublenone)
        self.ui.lineedit_field2_maxE.setValidator(validator_doublenone)
        self.ui.lineedit_potential_minE.setValidator(validator_doublenone)
        self.ui.lineedit_potential_maxE.setValidator(validator_doublenone)
        self.ui.lineedit_storage_minE.setValidator(validator_doublenone)
        self.ui.lineedit_storage_maxE.setValidator(validator_doublenone)

        # Connect signals and slots
        self.thread.criticalsignal.connect(self.showCriticalMessage)

        self.ui.spinbox_system_n1.valueChanged.connect(self.validateQuantumnumbers)
        self.ui.spinbox_system_n2.valueChanged.connect(self.validateQuantumnumbers)
        self.ui.spinbox_system_l1.valueChanged.connect(self.validateQuantumnumbers)
        self.ui.spinbox_system_l2.valueChanged.connect(self.validateQuantumnumbers)
        self.ui.spinbox_system_j1.valueChanged.connect(self.validateQuantumnumbers)
        self.ui.spinbox_system_j2.valueChanged.connect(self.validateQuantumnumbers)
        self.ui.spinbox_system_m1.valueChanged.connect(self.validateQuantumnumbers)
        self.ui.spinbox_system_m2.valueChanged.connect(self.validateQuantumnumbers)
        self.ui.spinbox_plot_n1.valueChanged.connect(self.validateQuantumnumbers)
        self.ui.spinbox_plot_n2.valueChanged.connect(self.validateQuantumnumbers)
        self.ui.spinbox_plot_l1.valueChanged.connect(self.validateQuantumnumbers)
        self.ui.spinbox_plot_l2.valueChanged.connect(self.validateQuantumnumbers)
        self.ui.spinbox_plot_j1.valueChanged.connect(self.validateQuantumnumbers)
        self.ui.spinbox_plot_j2.valueChanged.connect(self.validateQuantumnumbers)
        self.ui.spinbox_plot_m1.valueChanged.connect(self.validateQuantumnumbers)
        self.ui.spinbox_plot_m2.valueChanged.connect(self.validateQuantumnumbers)

        self.ui.spinbox_system_j1.editingFinished.connect(self.validateSpinLike)
        self.ui.spinbox_system_j2.editingFinished.connect(self.validateSpinLike)
        self.ui.spinbox_system_m1.editingFinished.connect(self.validateSpinLike)
        self.ui.spinbox_system_m2.editingFinished.connect(self.validateSpinLike)
        self.ui.spinbox_plot_j1.editingFinished.connect(self.validateSpinLikePositiveOrPlotAll)
        self.ui.spinbox_plot_j2.editingFinished.connect(self.validateSpinLikePositiveOrPlotAll)
        self.ui.spinbox_plot_m1.editingFinished.connect(self.validateSpinLikeOrPlotAll)
        self.ui.spinbox_plot_m2.editingFinished.connect(self.validateSpinLikeOrPlotAll)
        self.ui.spinbox_plot_n1.editingFinished.connect(self.validateIntegerPositiveOrPlotAll)
        self.ui.spinbox_plot_n2.editingFinished.connect(self.validateIntegerPositiveOrPlotAll)

        self.ui.combobox_system_species1.currentIndexChanged[str].connect(self.forbidSamebasis)
        self.ui.combobox_system_species2.currentIndexChanged[str].connect(self.forbidSamebasis)
        self.ui.combobox_system_species1.currentIndexChanged[str].connect(self.defaultQuantumnumbers)
        self.ui.combobox_system_species2.currentIndexChanged[str].connect(self.defaultQuantumnumbers)

        self.ui.radiobutton_system_pairbasisDefined.toggled.connect(self.togglePairbasis)
        self.ui.radiobutton_plot_overlapDefined.toggled.connect(self.toggleOverlapstate)
        self.ui.radiobutton_plot_log.toggled.connect(self.toggleYScale)
        self.ui.radiobutton_symManual.toggled.connect(self.toggleSymmetrization)

        self.ui.checkbox_plot_antialiasing.toggled.connect(self.toggleAntialiasing)
        self.ui.checkbox_system_samebasis.toggled.connect(self.toggleSamebasis)

        self.ui.spinbox_system_deltaNSingle.valueChanged.connect(self.adjustPairlimits)
        self.ui.spinbox_system_deltaLSingle.valueChanged.connect(self.adjustPairlimits)
        self.ui.spinbox_system_deltaJSingle.valueChanged.connect(self.adjustPairlimits)
        self.ui.spinbox_system_deltaMSingle.valueChanged.connect(self.adjustPairlimits)

        self.ui.action_system_open.triggered.connect(self.openSystemConf)
        self.ui.action_system_save.triggered.connect(self.saveSystemConf)
        self.ui.action_plot_open.triggered.connect(self.openPlotConf)
        self.ui.action_plot_save.triggered.connect(self.savePlotConf)
        self.ui.action_quit.triggered.connect(self.close)
        self.ui.action_reporterror.triggered.connect(
            lambda: webbrowser.open("https://github.com/pairinteraction/pairinteraction/issues/new")
        )
        self.ui.action_about.triggered.connect(self.spawnAboutDialog)
        self.ui.action_whatsthis.triggered.connect(QtWidgets.QWhatsThis.enterWhatsThisMode)
        self.ui.action_cache_directory.triggered.connect(self.changeCacheDirectory)
        self.ui.action_cache_clear.triggered.connect(self.clearCache)
        self.ui.action_print.triggered.connect(self.print)

        self.ui.action_sconf_reset.triggered.connect(self.resetSConf)
        self.ui.action_pconf_reset.triggered.connect(self.resetPConf)

        self.ui.pushbutton_field1_calc.clicked.connect(self.startCalc)
        self.ui.pushbutton_field2_calc.clicked.connect(self.startCalc)
        self.ui.pushbutton_potential_calc.clicked.connect(self.startCalc)

        self.ui.pushbutton_field1_save.clicked.connect(self.saveResult)
        self.ui.pushbutton_field2_save.clicked.connect(self.saveResult)
        self.ui.pushbutton_potential_save.clicked.connect(self.saveResult)

        self.ui.pushbutton_potential_fit.clicked.connect(self.fitC3C6)

        self.timer.timeout.connect(self.checkForData)

        self.ui.graphicsview_field1_plot.sigXRangeChanged.connect(self.detectManualRangeX)
        self.ui.graphicsview_field2_plot.sigXRangeChanged.connect(self.detectManualRangeX)
        self.ui.graphicsview_potential_plot.sigXRangeChanged.connect(self.detectManualRangeX)
        self.ui.graphicsview_field1_plot.sigYRangeChanged.connect(self.detectManualRangeY)
        self.ui.graphicsview_field2_plot.sigYRangeChanged.connect(self.detectManualRangeY)
        self.ui.graphicsview_potential_plot.sigYRangeChanged.connect(self.detectManualRangeY)

        self.ui.spinbox_system_exponent.valueChanged.connect(self.autosetSymmetrization)
        self.ui.lineedit_system_minBx.editingFinished.connect(self.autosetSymmetrization)
        self.ui.lineedit_system_maxBx.editingFinished.connect(self.autosetSymmetrization)
        self.ui.lineedit_system_minBy.editingFinished.connect(self.autosetSymmetrization)
        self.ui.lineedit_system_maxBy.editingFinished.connect(self.autosetSymmetrization)
        self.ui.lineedit_system_minBz.editingFinished.connect(self.autosetSymmetrization)
        self.ui.lineedit_system_maxBz.editingFinished.connect(self.autosetSymmetrization)
        self.ui.lineedit_system_minEx.editingFinished.connect(self.autosetSymmetrization)
        self.ui.lineedit_system_maxEx.editingFinished.connect(self.autosetSymmetrization)
        self.ui.lineedit_system_minEy.editingFinished.connect(self.autosetSymmetrization)
        self.ui.lineedit_system_maxEy.editingFinished.connect(self.autosetSymmetrization)
        self.ui.lineedit_system_minEz.editingFinished.connect(self.autosetSymmetrization)
        self.ui.lineedit_system_maxEz.editingFinished.connect(self.autosetSymmetrization)
        self.ui.lineedit_system_theta.editingFinished.connect(self.autosetSymmetrization)
        self.ui.spinbox_system_m1.valueChanged.connect(self.autosetSymmetrization)
        self.ui.spinbox_system_m2.valueChanged.connect(self.autosetSymmetrization)
        self.ui.checkbox_system_samebasis.stateChanged.connect(self.autosetSymmetrization)

        self.ui.checkbox_use_python_api.stateChanged.connect(self.setSpeciesElements)

        # Load cache directory
        if os.path.isfile(self.path_cache_last):
            with open(self.path_cache_last) as f:
                params = json.load(f)
                self.path_cache = params["cachedir"]

        # Check version

        # Load version
        version_settings_saved = None
        version_cache_saved = None
        if os.path.isfile(self.path_version):
            with open(self.path_version) as f:
                params = json.load(f)
                version_settings_saved = params["version_settings"]
                version_cache_saved = params["version_cache"]

        # Compare version
        """if os.path.exists(self.path_out) and version_settings_saved != version_settings and \
            version_cache_saved != version_cache: # Poblem: Cachedirectory muss nicht mehr in self.path_out liegen
            msg = QtWidgets.QMessageBox()
            msg.setText('A new program version has been installed. Due to major changes, cache '
                +'and settings have to be cleared. This deletes the directory {}.'.format(self.path_out))
            msg.setIcon(QtWidgets.QMessageBox.Information);
            msg.addButton(QtWidgets.QMessageBox.Cancel)
            msg.addButton(QtWidgets.QMessageBox.Ok)
            msg.setDefaultButton(QtWidgets.QMessageBox.Ok)
            answer = msg.exec()

            # Delete directory
            if answer == QtWidgets.QMessageBox.Ok:
                shutil.rmtree(self.path_out)
            else:
                sys.exit()"""

        if os.path.exists(self.path_lastsettings) and version_settings_saved != version_settings:
            msg = QtWidgets.QMessageBox()
            msg.setText(
                "A new program version has been installed. Due to configuration "
                + "changes, settings have to be cleared. This deletes the "
                + f"directory {self.path_lastsettings}."
            )
            msg.setIcon(QtWidgets.QMessageBox.Information)
            msg.addButton(QtWidgets.QMessageBox.Cancel)
            msg.addButton(QtWidgets.QMessageBox.Ok)
            msg.setDefaultButton(QtWidgets.QMessageBox.Ok)
            answer = msg.exec()

            # Delete directory
            if answer == QtWidgets.QMessageBox.Ok:
                shutil.rmtree(self.path_lastsettings)
            else:
                sys.exit()

        if os.path.exists(self.path_cache) and version_cache_saved != version_cache:
            msg = QtWidgets.QMessageBox()
            msg.setText(
                "A new program version has been installed. Due to database changes, the "
                + f"cache has to be cleared. This deletes the directory {self.path_cache}."
            )
            msg.setIcon(QtWidgets.QMessageBox.Information)
            msg.addButton(QtWidgets.QMessageBox.Cancel)
            msg.addButton(QtWidgets.QMessageBox.Ok)
            msg.setDefaultButton(QtWidgets.QMessageBox.Ok)
            answer = msg.exec()

            # Delete directory
            if answer == QtWidgets.QMessageBox.Ok:
                shutil.rmtree(self.path_cache)
            else:
                sys.exit()

        # Create directories
        os.makedirs(self.path_config, exist_ok=True)
        os.makedirs(self.path_cache, exist_ok=True)

        if not os.path.isfile(self.path_version):
            with open(self.path_version, "w") as f:
                json.dump(
                    {"version_settings": version_settings, "version_cache": version_cache}, f, indent=4, sort_keys=True
                )

        if not os.path.exists(self.path_lastsettings):
            os.makedirs(self.path_lastsettings)

            with open(self.path_version) as f:
                version_cache_saved = json.load(f)["version_cache"]

            with open(self.path_version, "w") as f:
                json.dump(
                    {"version_settings": version_settings, "version_cache": version_cache_saved},
                    f,
                    indent=4,
                    sort_keys=True,
                )

        if not os.path.isfile(self.path_cache_last):
            with open(self.path_cache_last, "w") as f:
                json.dump({"cachedir": self.path_cache}, f, indent=4, sort_keys=True)

        if not os.path.exists(self.path_cache):
            os.makedirs(self.path_cache)

            with open(self.path_version) as f:
                version_settings_saved = json.load(f)["version_settings"]

            with open(self.path_version, "w") as f:
                json.dump(
                    {"version_settings": version_settings_saved, "version_cache": version_cache},
                    f,
                    indent=4,
                    sort_keys=True,
                )

        if not os.path.exists(self.path_cache_wignerd):
            os.makedirs(self.path_cache_wignerd)

        # create object to calculate wigner d matrix
        self.wignerd = Wignerd(self.path_cache_wignerd)

        # print(self.wignerd.calc(1/2, 1/2, -1/2, -np.pi/5))

        # Load last settings
        if not os.path.isfile(self.path_system_last):
            shutil.copyfile(os.path.join(self.path_configurationdir, "example.sconf"), self.path_system_last)
        self.loadSettingsSystem(self.path_system_last)

        if not os.path.isfile(self.path_plot_last):
            shutil.copyfile(os.path.join(self.path_configurationdir, "example.pconf"), self.path_plot_last)
        self.loadSettingsPlotter(self.path_plot_last)

        if os.path.isfile(self.path_view_last):
            self.loadSettingsView(self.path_view_last)

        self.samebasis_state = self.ui.checkbox_system_samebasis.checkState()

        # Emit change-signals in order to let the validation run
        self.ui.spinbox_system_n1.valueChanged.emit(self.ui.spinbox_system_n1.value())
        self.ui.spinbox_system_n2.valueChanged.emit(self.ui.spinbox_system_n2.value())
        self.ui.spinbox_plot_n1.valueChanged.emit(self.ui.spinbox_plot_n1.value())
        self.ui.spinbox_plot_n2.valueChanged.emit(self.ui.spinbox_plot_n2.value())

        self.ui.spinbox_system_j1.editingFinished.emit()
        self.ui.spinbox_system_j2.editingFinished.emit()
        self.ui.spinbox_system_m1.editingFinished.emit()
        self.ui.spinbox_system_m2.editingFinished.emit()
        self.ui.spinbox_plot_j1.editingFinished.emit()
        self.ui.spinbox_plot_j2.editingFinished.emit()
        self.ui.spinbox_plot_m1.editingFinished.emit()
        self.ui.spinbox_plot_m2.editingFinished.emit()

        self.ui.combobox_system_species1.currentIndexChanged.emit(self.ui.combobox_system_species1.currentIndex())

        self.ui.radiobutton_system_pairbasisDefined.toggled.emit(
            self.ui.radiobutton_system_pairbasisDefined.isChecked()
        )
        self.ui.radiobutton_plot_overlapDefined.toggled.emit(self.ui.radiobutton_plot_overlapDefined.isChecked())
        self.ui.radiobutton_plot_log.toggled.emit(self.ui.radiobutton_plot_log.isChecked())
        self.ui.radiobutton_symManual.toggled.emit(self.ui.radiobutton_symManual.isChecked())

        self.ui.checkbox_plot_antialiasing.toggled.emit(self.ui.checkbox_plot_antialiasing.isChecked())
        self.ui.checkbox_system_samebasis.toggled.emit(self.ui.checkbox_system_samebasis.isChecked())

        self.ui.spinbox_system_deltaNSingle.valueChanged.emit(self.ui.spinbox_system_deltaNSingle.value())
        self.ui.spinbox_system_deltaLSingle.valueChanged.emit(self.ui.spinbox_system_deltaLSingle.value())
        self.ui.spinbox_system_deltaJSingle.valueChanged.emit(self.ui.spinbox_system_deltaJSingle.value())
        self.ui.spinbox_system_deltaMSingle.valueChanged.emit(self.ui.spinbox_system_deltaMSingle.value())

        self.ui.checkbox_use_python_api.toggled.emit(self.ui.checkbox_use_python_api.isChecked())

        # Setup plot
        constDistance = self.getConstDistance()
        constEField = self.getConstEField()
        constBField = self.getConstBField()

        self.graphicviews_plot = [
            self.ui.graphicsview_field1_plot,
            self.ui.graphicsview_field2_plot,
            self.ui.graphicsview_potential_plot,
        ]

        for idx in range(3):
            self.graphicviews_plot[idx].setDownsampling(ds=True, auto=True, mode="peak")
            self.graphicviews_plot[idx].setClipToView(True)
            self.graphicviews_plot[idx].setLabel("left", "Energy (" + str(Units.energy) + ")")
            self.graphicviews_plot[idx].scene().contextMenu = None
            self.graphicviews_plot[idx].plotItem.ctrlMenu = None

            self.graphicviews_plot[idx].getAxis("bottom").setZValue(1000)  # HACK to bring axis into the foreground
            self.graphicviews_plot[idx].getAxis("left").setZValue(1000)  # HACK to bring axis into the foreground

            if (idx in [0, 1] and constEField and not constBField) or (idx == 2 and constDistance and not constBField):
                self.graphicviews_plot[idx].setLabel("bottom", "Magnetic field (" + str(Units.bfield) + ")")
            elif (idx in [0, 1]) or (idx == 2 and constDistance and not constEField):
                self.graphicviews_plot[idx].setLabel("bottom", "Electric field (" + str(Units.efield) + ")")
            elif idx == 2:
                self.graphicviews_plot[idx].setLabel("bottom", "Interatomic distance (" + str(Units.length) + ")")

    def loadSettingsSystem(self, path):
        with open(path) as f:
            params = json.load(f)
            for k, v in params.items():
                self.systemdict[k] = Quantity(v[0], v[1])

    def loadSettingsPlotter(self, path):
        with open(path) as f:
            params = json.load(f)
            self.ui.gradientwidget_plot_gradient.restoreState(params["gradientwidget"])
            del params["gradientwidget"]
            for k, v in params.items():
                self.plotdict[k] = Quantity(v[0], v[1])

    def loadSettingsView(self, path):
        with open(path) as f:
            params = json.load(f)
            self.ui.tabwidget_config.setCurrentIndex(params["config"])
            self.ui.tabwidget_plotter.setCurrentIndex(params["plotter"])
            self.ui.toolbox_system.setCurrentIndex(params["system"])
            if "filepath" in params.keys():
                self.filepath = params["filepath"]

    def saveSettingsSystem(self, path):
        def save(f):
            params = {}
            for k, v in self.systemdict.items():
                params[k] = [v.magnitude, v.units]
            json.dump(params, f, indent=4, sort_keys=True)

        if isinstance(path, str):
            with open(path, "w") as f:
                save(f)
        else:
            save(path)

    def saveSettingsPlotter(self, path):
        def save(f):
            params = {}
            for k, v in self.plotdict.items():
                params[k] = [v.magnitude, v.units]
            params["gradientwidget"] = self.ui.gradientwidget_plot_gradient.saveState()
            json.dump(params, f, indent=4, sort_keys=True)

        if isinstance(path, str):
            with open(path, "w") as f:
                save(f)
        else:
            save(path)

    def saveSettingsView(self, path):
        def save(f):
            params = {}
            params["config"] = self.ui.tabwidget_config.currentIndex()
            params["plotter"] = self.ui.tabwidget_plotter.currentIndex()
            params["system"] = self.ui.toolbox_system.currentIndex()
            if self.filepath != self.userpath:
                params["filepath"] = self.filepath
            json.dump(params, f, indent=4, sort_keys=True)

        if isinstance(path, str):
            with open(path, "w") as f:
                save(f)
        else:
            save(path)

    def get1DPosition(self, vec):
        vec = np.array(vec)
        return np.sign(np.vdot(vec, [1, 1, 1])) * np.linalg.norm(vec)

    def getConstEField(self):
        minVec = np.array(
            [self.systemdict["minEx"].magnitude, self.systemdict["minEy"].magnitude, self.systemdict["minEz"].magnitude]
        )
        maxVec = np.array(
            [self.systemdict["maxEx"].magnitude, self.systemdict["maxEy"].magnitude, self.systemdict["maxEz"].magnitude]
        )
        return np.all(minVec == maxVec)

    def getConstBField(self):
        minVec = np.array(
            [self.systemdict["minBx"].magnitude, self.systemdict["minBy"].magnitude, self.systemdict["minBz"].magnitude]
        )
        maxVec = np.array(
            [self.systemdict["maxBx"].magnitude, self.systemdict["maxBy"].magnitude, self.systemdict["maxBz"].magnitude]
        )
        return np.all(minVec == maxVec)

    def getConstDistance(self):
        minR = self.systemdict["minR"].magnitude  # TODO
        maxR = self.systemdict["maxR"].magnitude  # TODO
        return minR == maxR

    # def getSameSpecies(self):
    #    return self.systemdict['species1'] == self.systemdict['species2']

    def abortCalculation(self):
        # kill c++ process - this terminates the self.thread, too
        if self.proc is not None:
            self.proc.terminate()

        # wait until self.thread has finished
        self.thread.wait()

        # clear queues
        self.thread.clear()

    def checkForData(self):
        dataamount = 0

        # === print status ===
        elapsedtime = f"{timedelta(seconds=int(time() - self.starttime))}"
        if self.thread.message != "":
            self.ui.statusbar.showMessage(self.thread.message + ", elapsed time " + elapsedtime)
        else:
            self.ui.statusbar.showMessage("Elapsed time " + elapsedtime)

        # === check if memory consumption is to high ===
        if psutil.virtual_memory().percent > 99:  # TODO: is the virtual or swap memory the problem on rqo-donkey?
            self.abortCalculation()
            QtWidgets.QMessageBox.critical(self, "Message", "The program has run out of memory.")

        # === process field and potential maps ===

        for idx in range(3):

            if idx > 0 and not self.thread.dataqueue_field1.empty():
                continue
            if idx > 1 and not self.thread.dataqueue_field2.empty():
                continue

            basisfiles = [
                self.thread.basisfiles_field1,
                self.thread.basisfiles_field2,
                self.thread.basisfiles_potential,
            ][idx]
            dataqueue = [self.thread.dataqueue_field1, self.thread.dataqueue_field2, self.thread.dataqueue_potential][
                idx
            ]

            # --- load basis states ---
            while len(basisfiles) > 0:
                basisfile = basisfiles.pop(0)
                # load basis
                basis = np.loadtxt(basisfile)
                if "blocknumber_" in basisfile:
                    _ind = basisfile.index("blocknumber_") + len("blocknumber_")
                    bn = int(basisfile[_ind:-4])
                else:
                    bn = NO_BN

                if len(basis.shape) == 1:
                    basis = np.array([basis])

                if basis.size == 0:
                    nState = 0
                else:
                    nState = len(basis)

                if nState == 0:
                    # save basis
                    self.storage_states[idx][bn] = None

                else:
                    # save basis
                    self.storage_states[idx][bn] = basis

                    # determine which state to highlite
                    if self.ui.groupbox_plot_overlap.isChecked():
                        # update status bar
                        message_old = self.ui.statusbar.currentMessage()
                        if idx == 0 and self.thread.samebasis:
                            idxtype = 3
                        else:
                            idxtype = idx
                        status_type = [
                            "Field map of first atom: ",
                            "Field map of second atom: ",
                            "Pair potential: ",
                            "Field maps: ",
                        ][idxtype]
                        self.ui.statusbar.showMessage(status_type + "calculate overlap states")
                        # TODO: see processEvents below, it can leed to problems
                        # QtWidgets.QApplication.processEvents()

                        # calculate overlap states
                        if self.angle != 0:
                            # TODO Vereinheitlichen: fuer die verschidenden idx selbe Funktion
                            # verwenden, erste Spalte aus basis entfernen
                            if idx == 0:
                                boolarr = self.overlapstate[idx][[0, 1, 2]] != PLOT_ALL
                                stateidx = np.where(
                                    np.all(
                                        basis[:, [1, 2, 3]][:, boolarr]
                                        == self.overlapstate[idx][None, [0, 1, 2]][:, boolarr],
                                        axis=-1,
                                    )
                                )[0]
                                relevantBasis = basis[stateidx]

                                statecoeff = np.ones_like(stateidx, dtype=float)
                                m1 = self.overlapstate[idx][3]
                                if m1 != PLOT_ALL:
                                    for j in np.unique(relevantBasis[:, 3]):
                                        boolarr = np.all(relevantBasis[:, [3]] == [j], axis=-1)
                                        if np.abs(m1) > j:
                                            statecoeff[boolarr] *= 0
                                        else:
                                            withjBasis = relevantBasis[boolarr]
                                            for m2 in np.unique(withjBasis[:, 4]):
                                                boolarr = np.all(relevantBasis[:, [3, 4]] == [j, m2], axis=-1)
                                                statecoeff[boolarr] *= self.wignerd.calc(j, m1, m2, self.angle)

                                boolarr = self.overlapstate[idx][[0, 1, 2, 3]] == PLOT_ALL
                                if sum(boolarr) > 0:
                                    undeterminedQuantumNumbers = relevantBasis[:, [1, 2, 3, 4]][:, boolarr]
                                    sorter = np.lexsort(undeterminedQuantumNumbers.T[::-1])
                                    diff = np.append(
                                        [False], np.diff(undeterminedQuantumNumbers[sorter], axis=0).any(axis=1)
                                    )
                                    stateamount = np.cumsum(diff)[np.argsort(sorter)]
                                else:
                                    stateamount = np.zeros_like(stateidx)

                                if self.thread.samebasis and np.any(
                                    self.overlapstate[idx][[0, 1, 2, 3]] != self.overlapstate[idx][[4, 5, 6, 7]]
                                ):
                                    boolarr = self.overlapstate[idx][[4, 5, 6]] != PLOT_ALL
                                    stateidx2 = np.where(
                                        np.all(
                                            basis[:, [1, 2, 3]][:, boolarr]
                                            == self.overlapstate[idx][None, [4, 5, 6]][:, boolarr],
                                            axis=-1,
                                        )
                                    )[0]
                                    relevantBasis = basis[stateidx2]

                                    statecoeff2 = np.ones_like(stateidx2, dtype=float)
                                    m1 = self.overlapstate[idx][7]
                                    if m1 != PLOT_ALL:
                                        for j in np.unique(relevantBasis[:, 3]):
                                            boolarr = np.all(relevantBasis[:, [3]] == [j], axis=-1)
                                            if np.abs(m1) > j:
                                                statecoeff2[boolarr] *= 0
                                            else:
                                                withjBasis = relevantBasis[boolarr]
                                                for m2 in np.unique(withjBasis[:, 4]):
                                                    boolarr = np.all(relevantBasis[:, [3, 4]] == [j, m2], axis=-1)
                                                    statecoeff2[boolarr] *= self.wignerd.calc(j, m1, m2, self.angle)

                                    boolarr = self.overlapstate[idx][[4, 5, 6, 7]] == PLOT_ALL
                                    if sum(boolarr) > 0:
                                        undeterminedQuantumNumbers = relevantBasis[:, [1, 2, 3, 4]][:, boolarr]
                                        sorter = np.lexsort(undeterminedQuantumNumbers.T[::-1])
                                        diff = np.append(
                                            [False], np.diff(undeterminedQuantumNumbers[sorter], axis=0).any(axis=1)
                                        )
                                        stateamount2 = np.cumsum(diff)[np.argsort(sorter)]
                                    else:
                                        stateamount2 = np.zeros_like(stateidx2)

                                    statecoeff = np.append(statecoeff, statecoeff2)
                                    stateidx = np.append(stateidx, stateidx2)
                                    stateamount = np.append(stateamount, stateamount2)

                                """stateidx = np.where(
                                    np.all(basis[:,[1,2,3]] == self.overlapstate[idx][None,[0,1,2]],axis=-1)
                                )[0]
                                statecoeff = []
                                j = self.overlapstate[idx][2]
                                for state in basis[stateidx]:
                                    m2 = state[4]
                                    m1 = self.overlapstate[idx][3]
                                    coeff = self.wignerd.calc(j, m2, m1, self.angle)
                                    statecoeff.append(coeff)
                                stateamount = np.zeros_like(stateidx)
                                if self.thread.samebasis and \
                                    np.any(self.overlapstate[idx][[0,1,2,3]] != self.overlapstate[idx][[4,5,6,7]]):
                                    stateidx_second = np.where(
                                        np.all(basis[:,[1,2,3]] == self.overlapstate[idx][None,[4,5,6]],axis=-1)
                                    )[0]
                                    j = self.overlapstate[idx][6]
                                    for state in basis[stateidx_second]:
                                        m2 = state[4]
                                        m1 = self.overlapstate[idx][7]
                                        coeff = self.wignerd.calc(j, m2, m1, self.angle)
                                        statecoeff.append(coeff)
                                    stateidx = np.append(stateidx, stateidx_second)
                                    stateamount = np.append(stateamount,np.ones_like(stateidx_second))"""
                            elif idx == 1:
                                boolarr = self.overlapstate[idx][[4, 5, 6]] != PLOT_ALL
                                stateidx = np.where(
                                    np.all(
                                        basis[:, [1, 2, 3]][:, boolarr]
                                        == self.overlapstate[idx][None, [4, 5, 6]][:, boolarr],
                                        axis=-1,
                                    )
                                )[0]
                                relevantBasis = basis[stateidx]

                                statecoeff = np.ones_like(stateidx, dtype=float)
                                m1 = self.overlapstate[idx][7]
                                if m1 != PLOT_ALL:
                                    for j in np.unique(relevantBasis[:, 3]):
                                        boolarr = np.all(relevantBasis[:, [3]] == [j], axis=-1)
                                        if np.abs(m1) > j:
                                            statecoeff[boolarr] *= 0
                                        else:
                                            withjBasis = relevantBasis[boolarr]
                                            for m2 in np.unique(withjBasis[:, 4]):
                                                boolarr = np.all(relevantBasis[:, [3, 4]] == [j, m2], axis=-1)
                                                statecoeff[boolarr] *= self.wignerd.calc(j, m1, m2, self.angle)

                                boolarr = self.overlapstate[idx][[4, 5, 6, 7]] == PLOT_ALL
                                if sum(boolarr) > 0:
                                    undeterminedQuantumNumbers = relevantBasis[:, [1, 2, 3, 4]][:, boolarr]
                                    sorter = np.lexsort(undeterminedQuantumNumbers.T[::-1])
                                    diff = np.append(
                                        [False], np.diff(undeterminedQuantumNumbers[sorter], axis=0).any(axis=1)
                                    )
                                    stateamount = np.cumsum(diff)[np.argsort(sorter)]
                                else:
                                    stateamount = np.zeros_like(stateidx)

                                """stateidx = np.where(
                                    np.all(basis[:,[1,2,3]] == self.overlapstate[idx][None,[4,5,6]],axis=-1)
                                )[0]
                                statecoeff = []
                                j = self.overlapstate[idx][2]
                                for state in basis[stateidx]:
                                    m2 = state[4]
                                    m1 = self.overlapstate[idx][7]
                                    coeff = self.wignerd.calc(j, m2, m1, self.angle)
                                    statecoeff.append(coeff)
                                stateamount = np.zeros_like(stateidx)"""
                            elif idx == 2:
                                boolarr = self.overlapstate[idx][[0, 1, 2, 4, 5, 6]] != PLOT_ALL
                                stateidx = np.where(
                                    np.all(
                                        basis[:, [1, 2, 3, 5, 6, 7]][:, boolarr]
                                        == self.overlapstate[idx][None, [0, 1, 2, 4, 5, 6]][:, boolarr],
                                        axis=-1,
                                    )
                                )[0]
                                relevantBasis = basis[stateidx]

                                statecoeff = np.ones_like(stateidx, dtype=float)
                                for selector in [0, 4]:
                                    m1 = self.overlapstate[idx][3 + selector]
                                    if m1 != PLOT_ALL:
                                        for j in np.unique(relevantBasis[:, 3 + selector]):
                                            boolarr = np.all(relevantBasis[:, [3 + selector]] == [j], axis=-1)
                                            if np.abs(m1) > j:
                                                statecoeff[boolarr] *= 0
                                            else:
                                                withjBasis = relevantBasis[boolarr]
                                                for m2 in np.unique(withjBasis[:, 4 + selector]):
                                                    boolarr = np.all(
                                                        relevantBasis[:, [3 + selector, 4 + selector]] == [j, m2],
                                                        axis=-1,
                                                    )
                                                    statecoeff[boolarr] *= self.wignerd.calc(j, m1, m2, self.angle)

                                boolarr = self.overlapstate[idx][[0, 1, 2, 3, 4, 5, 6, 7]] == PLOT_ALL
                                if sum(boolarr) > 0:
                                    undeterminedQuantumNumbers = relevantBasis[:, [1, 2, 3, 4, 5, 6, 7, 8]][:, boolarr]
                                    sorter = np.lexsort(undeterminedQuantumNumbers.T[::-1])
                                    diff = np.append(
                                        [False], np.diff(undeterminedQuantumNumbers[sorter], axis=0).any(axis=1)
                                    )
                                    stateamount = np.cumsum(diff)[np.argsort(sorter)]
                                else:
                                    stateamount = np.zeros_like(stateidx)

                                """stateidx = np.where(
                                    np.all(basis[:,[1,2,3,5,6,7]] == self.overlapstate[idx][None,[0,1,2,4,5,6]],axis=-1)
                                )[0]
                                statecoeff = []
                                j = self.overlapstate[idx][[2,6]]
                                for state in basis[stateidx]:
                                    m_final = state[[4,8]]
                                    m_initial = self.overlapstate[idx][[3,7]]
                                    coeff = 1
                                    for m2, m1, jj in zip(m_final, m_initial, j):
                                        coeff *= self.wignerd.calc(jj, m2, m1, self.angle)
                                    statecoeff.append(coeff)
                                stateamount = np.zeros_like(stateidx)"""

                            # write calculated wigner d matrix elements into the
                            # cache
                            self.wignerd.save()

                        else:
                            if idx == 0:
                                boolarr = self.overlapstate[idx][[0, 1, 2, 3]] != PLOT_ALL
                                stateidx = np.where(
                                    np.all(
                                        basis[:, [1, 2, 3, 4]][:, boolarr]
                                        == self.overlapstate[idx][None, [0, 1, 2, 3]][:, boolarr],
                                        axis=-1,
                                    )
                                )[0]
                                if self.thread.samebasis and np.any(
                                    self.overlapstate[idx][[0, 1, 2, 3]] != self.overlapstate[idx][[4, 5, 6, 7]]
                                ):
                                    boolarr = self.overlapstate[idx][[4, 5, 6, 7]] != PLOT_ALL
                                    stateidx = np.append(
                                        stateidx,
                                        np.where(
                                            np.all(
                                                basis[:, [1, 2, 3, 4]][:, boolarr]
                                                == self.overlapstate[idx][None, [4, 5, 6, 7]][:, boolarr],
                                                axis=-1,
                                            )
                                        )[0],
                                    )
                            elif idx == 1:
                                boolarr = self.overlapstate[idx][[4, 5, 6, 7]] != PLOT_ALL
                                stateidx = np.where(
                                    np.all(
                                        basis[:, [1, 2, 3, 4]][:, boolarr]
                                        == self.overlapstate[idx][None, [4, 5, 6, 7]][:, boolarr],
                                        axis=-1,
                                    )
                                )[0]
                            elif idx == 2:
                                boolarr = self.overlapstate[idx][[0, 1, 2, 3, 4, 5, 6, 7]] != PLOT_ALL
                                stateidx = np.where(
                                    np.all(
                                        basis[:, [1, 2, 3, 4, 5, 6, 7, 8]][:, boolarr]
                                        == self.overlapstate[idx][None, [0, 1, 2, 3, 4, 5, 6, 7]][:, boolarr],
                                        axis=-1,
                                    )
                                )[0]

                            statecoeff = np.ones_like(stateidx)
                            stateamount = np.arange(len(stateidx))

                        if len(stateidx) < 1:
                            self.stateidx_field[idx][bn] = None
                        else:
                            self.stateidx_field[idx][bn] = sparse.csc_matrix(
                                (statecoeff, (stateamount, stateidx)), shape=(np.max(stateamount) + 1, nState)
                            )

                        # update status bar
                        self.ui.statusbar.showMessage(message_old)
                        # TODO: this can leed to a crash especially when using the unit tests
                        # QtWidgets.QApplication.processEvents()

                    else:
                        self.stateidx_field[idx][bn] = None

                    # calculate a matrix that can be used to determine the momenta
                    # inside a basis element
                    if idx == 0 or idx == 1:
                        momentum = basis[:, 2]
                        self.momentummat[idx] = sparse.csc_matrix(
                            (momentum[:, None] == np.arange(np.max(momentum) + 1)[None, :]).astype(int)
                        )

                    # extract labels
                    # TODO only if necessary !!!!!

                    if idx == 0 or idx == 1:
                        nlj = basis[:, [1, 2, 3]]
                    elif idx == 2:
                        nlj = basis[:, [1, 2, 3, 5, 6, 7]]

                    # sort pair state names
                    if idx == 2 and self.thread.samebasis:
                        firstsmaller = np.argmax(
                            np.append(nlj[:, 0:3] < nlj[:, 3:6], np.ones((len(nlj), 1), dtype=bool), axis=-1), axis=-1
                        )  # TODO in Funktion auslagern
                        firstsmaller_reverted = np.argmax(
                            np.append(nlj[:, 3:6] < nlj[:, 0:3], np.ones((len(nlj), 1), dtype=bool), axis=-1), axis=-1
                        )  # TODO in Funktion auslagern
                        namesToSwap = firstsmaller > firstsmaller_reverted
                        nlj[namesToSwap] = nlj[namesToSwap][:, [3, 4, 5, 0, 1, 2]]

                    sorter = np.lexsort(nlj.T[::-1])
                    nlj = nlj[sorter]
                    diff = np.append([True], np.diff(nlj, axis=0).any(axis=1))
                    cumsum = np.cumsum(diff)[np.argsort(sorter)]

                    # determine labels of states
                    self.labelstates[idx] = nlj[diff]
                    self.labelmat[idx] = sparse.coo_matrix(
                        (np.ones_like(cumsum), (np.arange(len(cumsum)), cumsum - 1)),
                        shape=(len(cumsum), len(self.labelstates[idx])),
                    ).tocsr()  # nStates, nLabels

                    # determine labels of momenta
                    if idx == 0 or idx == 1:  # TODO !!!
                        self.momentumstrings[idx] = [
                            f" {i}" for i in np.arange(np.max(self.labelstates[idx][:, 1]) + 1).astype(int)
                        ]
                    elif idx == 2:
                        self.momentumstrings[idx] = [
                            f" {i}" for i in np.arange(np.max(self.labelstates[idx][:, [1, 4]]) + 1).astype(int)
                        ]
                    self.momentumstrings[idx][:4] = self.momentslabels

                # remove basis file from hard disk
                os.remove(basisfile)

                # clear variables
                self.lines_buffer_minIdx_field = {}
                self.buffer_basis = {}
                self.buffer_energies = {}
                self.buffer_positions = {}
                self.buffer_boolarr = {}

                if len(self.storage_states[idx]) == 1:
                    self.labelprob = None
                    self.labelprob_energy = None

                self.yMin_field[idx] = None
                self.yMax_field[idx] = None

            # --- check if there is some new data and if yes, plot it ---

            if not dataqueue.empty() and len(self.storage_states[idx]) == 0:
                dataqueue.get()  # TODO make this hack unnecessary

            elif not dataqueue.empty():

                graphicsview_plot = [
                    self.ui.graphicsview_field1_plot,
                    self.ui.graphicsview_field2_plot,
                    self.ui.graphicsview_potential_plot,
                ]

                minE = self.minE[idx]
                maxE = self.maxE[idx]

                # --- storage that allows to draw the hole buffer at once, at least if it is no very large ---
                x = np.array([])
                y = np.array([])
                l = np.array([])
                s = []

                while not dataqueue.empty() and dataamount < 5000:  # stop loop if enough data is collected

                    # --- load eigenvalues (energies, y value) and eigenvectors (basis) ---
                    filestep, numBlocks, blocknumber, filename = dataqueue.get()

                    # save data
                    self.storage_data[idx].append([filestep, blocknumber, filename])

                    if "pkl" in filename:
                        with open(filename, "rb") as f:
                            pkl_data = pickle.load(f)
                        energies, basis, params = pkl_data["energies"], pkl_data["basis"], pkl_data["params"]
                        bn = blocknumber
                    else:
                        eigensystem = Eigensystem(filename)
                        energies = eigensystem.energies
                        basis = eigensystem.basis
                        params = eigensystem.params
                        bn = NO_BN

                    if idx == 2:
                        symmetrycolor = []

                        inversion = params.get("inversion", params.get("pair.inversion"))
                        if inversion in ["1", "EVEN"]:
                            symmetrycolor.append(self.ui.colorbutton_plot_invE.color().getRgb()[:-1])
                        elif inversion in ["-1", "ODD"]:
                            symmetrycolor.append(self.ui.colorbutton_plot_invO.color().getRgb()[:-1])

                        permutation = params.get("permutation", params.get("pair.permutation"))
                        if permutation in ["1", "EVEN"]:
                            symmetrycolor.append(self.ui.colorbutton_plot_perE.color().getRgb()[:-1])
                        elif permutation in ["-1", "ODD"]:
                            symmetrycolor.append(self.ui.colorbutton_plot_perO.color().getRgb()[:-1])

                        reflection = params.get("reflection", params.get("pair.reflection"))
                        if reflection in ["1", "EVEN"]:
                            symmetrycolor.append(self.ui.colorbutton_plot_refE.color().getRgb()[:-1])
                        elif reflection in ["-1", "ODD"]:
                            symmetrycolor.append(self.ui.colorbutton_plot_refO.color().getRgb()[:-1])

                        if len(symmetrycolor) > 0:
                            symmetrycolor = tuple(np.mean(symmetrycolor, axis=0).astype(int))
                        else:
                            symmetrycolor = (40, 40, 40)

                    # --- determine which basis elements are within the energy range ---
                    boolarr = np.ones(len(energies), dtype=bool)
                    boolarr[np.isnan(energies)] = False
                    energies[np.isnan(energies)] = 0

                    if minE is not None:
                        boolarr &= energies >= minE / self.converter_y
                    if maxE is not None:
                        boolarr &= energies <= maxE / self.converter_y

                    # cut the energies
                    energies = energies[boolarr]

                    # convert the energies
                    energies *= self.converter_y

                    # cut the basis
                    (idxarr,) = np.nonzero(boolarr)
                    transformator = sparse.coo_matrix(
                        (np.ones_like(idxarr), (idxarr, np.arange(len(idxarr)))), shape=(basis.shape[1], len(idxarr))
                    ).tocsr()
                    basis = basis * transformator

                    # probability to be in a certain state
                    probs = np.abs(basis)  # nState, nBasis
                    probs.data **= 2

                    # --- calculate the momentum that is associated with a basis element ---
                    if idx == 0 or idx == 1:
                        # calculate which momenta appear in a basis element
                        momentum_probabilty = probs.T * self.momentummat[idx]  # nBasis, nMomentum

                        # keep information about the momentum that appears with
                        # a probability > 0.5 only
                        momentum_probabilty.data[:] *= momentum_probabilty.data > 0.5
                        momentum_probabilty.eliminate_zeros()
                        momentum_probabilty = sparse.coo_matrix(momentum_probabilty)

                        # store the value of this momentum
                        # -1 means no determinable momentum
                        momentum = -np.ones(momentum_probabilty.shape[0], dtype=int)
                        momentum[momentum_probabilty.row] = momentum_probabilty.col

                    # --- calculate the position (x value) ---
                    if self.xAxis[idx] in ["B", "E"]:
                        rotator = np.array(
                            [
                                [np.cos(-self.angle), 0, -np.sin(-self.angle)],
                                [0, 1, 0],
                                [np.sin(-self.angle), 0, np.cos(-self.angle)],
                            ]
                        )

                    if self.xAxis[idx] == "B":
                        fields = [
                            [float(params.get("Bx", params.get("atom1.Bx")))],
                            [float(params.get("By", params.get("atom1.By")))],
                            [float(params.get("Bz", params.get("atom1.Bz")))],
                        ]
                        fields = np.dot(rotator, fields).flatten()
                        position = self.get1DPosition(fields) * self.converter_x[idx]
                    elif self.xAxis[idx] == "E":
                        fields = [
                            [float(params.get("Ex", params.get("atom1.Ex")))],
                            [float(params.get("Ey", params.get("atom1.Ey")))],
                            [float(params.get("Ez", params.get("atom1.Ez")))],
                        ]
                        fields = np.dot(rotator, fields).flatten()
                        position = self.get1DPosition(fields) * self.converter_x[idx]
                    elif self.xAxis[idx] == "R":
                        position = float(params.get("R", params.get("pair.distance"))) * self.converter_x[idx]

                    # --- draw labels at the beginning of the plotting ---
                    if self.ui.groupbox_plot_labels.isChecked() and filestep == 0:

                        # probability to find a label inside a basis element
                        if not hasattr(self, "labelprob_energy") or self.labelprob_energy is None:
                            # nBasis, nLabels # TODO !!! tocsr
                            self.labelprob = (probs.T * self.labelmat[idx]).tocsr()
                            self.labelprob_energy = [energies]
                        else:
                            csr_vappend(self.labelprob, (probs.T * self.labelmat[idx]).tocsr())
                            self.labelprob_energy.append(energies)

                        labelprob_num_potential = len(self.labelprob_energy)

                        if labelprob_num_potential == numBlocks:
                            # total probability to find a label
                            cumprob = self.labelprob.sum(axis=0).getA1()
                            boolarr = cumprob > 0.1

                            # normalize in such a way that the total
                            # probability is always one
                            (idxarr,) = np.nonzero(boolarr)
                            normalizer = sparse.coo_matrix(
                                (1 / cumprob[idxarr], (idxarr, np.arange(len(idxarr)))),
                                shape=(self.labelprob.shape[1], len(idxarr)),
                            ).tocsr()

                            # store the energetic expectation value of the
                            # labels
                            labelenergies = (self.labelprob * normalizer).T * np.concatenate(self.labelprob_energy)

                            if len(labelenergies) == 0:
                                continue

                            # store the position of the labels
                            labelposition = position

                            # get size and alpha value of labels
                            size = f"{max(int(round(self.ui.spinbox_plot_szLabel.value() * 11)), 1)}"
                            alpha = int(round(self.ui.spinbox_plot_transpLabel.value() * 255))

                            # draw the labels
                            for labelstate, labelenergy in zip(self.labelstates[idx][boolarr], labelenergies):

                                if self.leftSmallerRight[idx]:
                                    anchorX = 0
                                else:
                                    anchorX = 1

                                if (
                                    (idx == 0 and np.all(labelstate == self.unperturbedstate[idx][[0, 1, 2]]))
                                    or (
                                        (idx == 1 or (idx == 0 and self.thread.samebasis))
                                        and np.all(labelstate == self.unperturbedstate[idx][[4, 5, 6]])
                                    )
                                    or (
                                        idx == 2
                                        and np.all(labelstate == self.unperturbedstate[idx][[0, 1, 2, 4, 5, 6]])
                                    )
                                    or (
                                        (idx == 2 and self.thread.samebasis)
                                        and np.all(labelstate == self.unperturbedstate[idx][[4, 5, 6, 0, 1, 2]])
                                    )
                                ):
                                    color_fill = (255, 192, 203, alpha)
                                    color_border = (255, 182, 193, 255)
                                    zvalue = 16
                                else:
                                    color_fill = (250, 235, 215, alpha)
                                    color_border = (255, 228, 181, 255)
                                    zvalue = 15

                                if idx == 0 or idx == 1:
                                    sn, sl, sj = labelstate
                                    text = pg.TextItem(
                                        html='<div style="text-align: center; font-size: '
                                        + size
                                        + 'pt;">'
                                        + '<span style="color: rgba(0,0,0,255);">{}{}<sub style="font-size: '.format(
                                            int(sn), self.momentumstrings[idx][int(sl)]
                                        )
                                        + size
                                        + f'pt;">{int(2 * sj)}/2</sub></span></div>',
                                        anchor=(anchorX, 0.5),
                                        fill=color_fill,
                                        border=color_border,
                                    )
                                elif idx == 2:
                                    sn1, sl1, sj1, sn2, sl2, sj2 = labelstate
                                    text = pg.TextItem(
                                        html='<div style="text-align: center; font-size: '
                                        + size
                                        + 'pt;"><span style="color: rgba(0,0,0,255);">'
                                        + f'{int(sn1)}{self.momentumstrings[idx][int(sl1)]}<sub style="font-size: '
                                        + size
                                        + f'pt;">{int(2 * sj1)}/2</sub>'
                                        + f' {int(sn2)}{self.momentumstrings[idx][int(sl2)]}<sub style="font-size: '
                                        + size
                                        + f'pt;">{int(2 * sj2)}/2</sub>'
                                        + "</span></div>",
                                        anchor=(anchorX, 0.5),
                                        fill=color_fill,
                                        border=color_border,
                                    )

                                text.setPos(labelposition, labelenergy)
                                text.setZValue(zvalue)
                                graphicsview_plot[idx].addItem(text)

                            posx = labelposition * np.ones_like(labelenergies) + 1e-12
                            posy = labelenergies + 1e-12
                            curve = PointsItem(
                                np.append(posx, posx - 2e-12), np.append(posy, posy - 2e-12), 0, 0, (255, 255, 255)
                            )
                            curve.setZValue(5)
                            graphicsview_plot[idx].addItem(curve)

                            # drawing labels take some time
                            dataamount += 3000

                            self.labelprob = None
                            self.labelprob_energy = None

                    # --- draw color map ---
                    if self.ui.groupbox_plot_overlap.isChecked() and self.steps > 1:
                        # --- get settings ---
                        # get size and alpha value
                        size = self.ui.spinbox_plot_szOverlap.value()
                        alpha = min(self.ui.spinbox_plot_transpOverlap.value(), 0.9999)  # HACK

                        # get resolution
                        res = self.ui.spinbox_plot_resolution.value()

                        # calculate size of color map
                        height_pixelunits = res
                        enlargement = int(max(np.round((height_pixelunits / self.steps - 2) / 2), 0))
                        width_pixelunits = 5 + 4 * enlargement

                        # calculate values to smooth the colormap
                        smootherX = (enlargement * 2 + 2) * 1 / 2
                        smootherY = height_pixelunits * 1 / 150 * size

                        # --- build buffers ---
                        # initialize arrays if first run at a new position
                        # ("filestep")
                        if filestep not in self.buffer_positionsMap[idx].keys():
                            self.buffer_positionsMap[idx][filestep] = position
                            self.buffer_energiesMap[idx][filestep] = []
                            self.buffer_overlapMap[idx][filestep] = []

                        # try to get limits
                        if self.yMax_field[idx] is None and maxE is not None:
                            self.yMax_field[idx] = maxE
                        if self.yMin_field[idx] is None and minE is not None:
                            self.yMin_field[idx] = minE

                        # calculate overlap
                        if self.stateidx_field[idx].get(bn, None) is not None:
                            overlap = np.abs(self.stateidx_field[idx][bn].conjugate() * basis)
                            overlap.data **= 2
                            overlap = overlap.sum(axis=0).getA1()

                        # check if limits do not exists
                        if self.yMax_field[idx] is None or self.yMin_field[idx] is None:
                            # append the energies to the arrays
                            self.buffer_energiesMap[idx][filestep].append(energies)

                            # append the overlaps to the arrays
                            if self.stateidx_field[idx].get(bn, None) is not None:
                                self.buffer_overlapMap[idx][filestep].append(overlap)
                            else:
                                self.buffer_overlapMap[idx][filestep].append(np.zeros_like(energies))

                            # check if all data of the zeroth position is
                            # collected
                            # TODO ensure that this also works if numBlocks
                            # changes with the step
                            if (
                                0 in self.buffer_overlapMap[idx].keys()
                                and len(self.buffer_overlapMap[idx][0]) == numBlocks
                            ):
                                # make limits
                                if self.yMin_field[idx] is None:
                                    self.yMin_field[idx] = np.nanmin(np.concatenate(self.buffer_energiesMap[idx][0]))
                                if self.yMax_field[idx] is None:
                                    self.yMax_field[idx] = np.nanmax(np.concatenate(self.buffer_energiesMap[idx][0]))

                                # calculate energy-indices
                                for f in self.buffer_energiesMap[idx].keys():
                                    for i in range(len(self.buffer_energiesMap[idx][f])):
                                        boolarr = (self.buffer_energiesMap[idx][f][i] >= self.yMin_field[idx]) & (
                                            self.buffer_energiesMap[idx][f][i] <= self.yMax_field[idx]
                                        )
                                        self.buffer_energiesMap[idx][f][i] = bytescale(
                                            self.buffer_energiesMap[idx][f][i][boolarr],
                                            low=0,
                                            high=height_pixelunits - 1,
                                            cmin=self.yMin_field[idx],
                                            cmax=self.yMax_field[idx],
                                        )
                                        self.buffer_overlapMap[idx][f][i] = self.buffer_overlapMap[idx][f][i][boolarr]
                        else:
                            # determine whether the energies lie within the
                            # limits
                            boolarr = (energies >= self.yMin_field[idx]) & (energies <= self.yMax_field[idx])

                            # append the energy-indices to the arrays
                            self.buffer_energiesMap[idx][filestep].append(
                                bytescale(
                                    energies[boolarr],
                                    low=0,
                                    high=height_pixelunits - 1,
                                    cmin=self.yMin_field[idx],
                                    cmax=self.yMax_field[idx],
                                )
                            )

                            # append the overlaps to the arrays
                            if self.stateidx_field[idx].get(bn, None) is not None:
                                self.buffer_overlapMap[idx][filestep].append(overlap[boolarr])
                            else:
                                self.buffer_overlapMap[idx][filestep].append(np.zeros_like(energies[boolarr]))

                        # extract line to fit C3 or C6
                        if (
                            self.stateidx_field[idx].get(bn, None) is not None
                            and len(overlap) > 0
                            and (
                                blocknumber not in self.linesO[idx].keys()
                                or np.max(overlap) > 0.5 * np.max(self.linesO[idx][blocknumber])
                            )
                        ):
                            idxSelected = np.argmax(overlap)
                            xSelected = position
                            eSelected = energies[idxSelected]
                            oSelected = overlap[idxSelected]
                            if blocknumber not in self.linesX[idx].keys():
                                self.linesX[idx][blocknumber] = []
                            if blocknumber not in self.linesY[idx].keys():
                                self.linesY[idx][blocknumber] = []
                            if blocknumber not in self.linesO[idx].keys():
                                self.linesO[idx][blocknumber] = []
                            self.linesX[idx][blocknumber].append(xSelected)
                            self.linesY[idx][blocknumber].append(eSelected)
                            self.linesO[idx][blocknumber].append(oSelected)

                            # the c3 and c6 buttons should be enabled
                            if filestep == 0 and idx == 2:
                                self.ui.pushbutton_potential_fit.setEnabled(True)
                                self.ui.combobox_potential_fct.setEnabled(True)

                        # --- build color maps starting at the lowest position---
                        # loop over positions ("filestep") as long as three
                        # subsequent positions
                        # ("self.colormap_buffer_minIdx_field[idx]+0,1,2") are
                        # within the buffers
                        while True:
                            # break if limits do not exist
                            if self.yMax_field[idx] is None or self.yMin_field[idx] is None:
                                break

                            # break if buffer index is not in the buffer
                            bufferidx = []

                            # not start
                            if self.colormap_buffer_minIdx_field[idx] != 0:
                                if (
                                    self.colormap_buffer_minIdx_field[idx] - 1
                                    not in self.buffer_positionsMap[idx].keys()
                                ):
                                    break
                                bufferidx.append(-1)

                            if self.colormap_buffer_minIdx_field[idx] not in self.buffer_positionsMap[idx].keys():
                                break
                            bufferidx.append(0)

                            # not end
                            if self.colormap_buffer_minIdx_field[idx] != self.steps - 1:
                                if (
                                    self.colormap_buffer_minIdx_field[idx] + 1
                                    not in self.buffer_positionsMap[idx].keys()
                                ):
                                    break
                                bufferidx.append(1)

                            # break if the data is not buffered of all blocks,
                            # yet
                            tobreak = False
                            for i in bufferidx:
                                if (
                                    len(self.buffer_energiesMap[idx][self.colormap_buffer_minIdx_field[idx] + i])
                                    < numBlocks
                                ):
                                    tobreak = True
                            if tobreak:
                                break

                            # calculate position-indices
                            positions = [
                                self.buffer_positionsMap[idx][self.colormap_buffer_minIdx_field[idx] + i]
                                for i in bufferidx
                            ]

                            # add outer points if at the end or start
                            # end
                            if self.colormap_buffer_minIdx_field[idx] == self.steps - 1:
                                positions = positions + [2 * positions[1] - positions[0]]
                            # start
                            elif self.colormap_buffer_minIdx_field[idx] == 0:
                                positions = [2 * positions[0] - positions[1]] + positions

                            # determine limits of the color map part
                            posLeft = (positions[0] + positions[1]) / 2
                            posRight = (positions[1] + positions[2]) / 2
                            idx_left, idx_right = bytescale(
                                np.array([posLeft, posRight]),
                                low=0,
                                high=width_pixelunits - 1,
                                cmin=positions[0],
                                cmax=positions[-1],
                            )

                            # calculate unit converters
                            self.displayunits2pixelunits_x = width_pixelunits / (positions[2] - positions[0])
                            self.displayunits2pixelunits_y = height_pixelunits / (
                                self.yMax_field[idx] - self.yMin_field[idx]
                            )

                            # build map
                            # x-y-coordinate system, origin is at the bottom
                            # left corner
                            colormap = np.zeros((width_pixelunits, height_pixelunits))

                            for i in bufferidx:
                                overlap = np.concatenate(
                                    self.buffer_overlapMap[idx][self.colormap_buffer_minIdx_field[idx] + i]
                                )
                                pos = self.buffer_positionsMap[idx][self.colormap_buffer_minIdx_field[idx] + i]
                                idx_pos = bytescale(
                                    pos, low=0, high=width_pixelunits - 1, cmin=positions[0], cmax=positions[-1]
                                )
                                idx_energies = np.concatenate(
                                    self.buffer_energiesMap[idx][self.colormap_buffer_minIdx_field[idx] + i]
                                )

                                if self.logscale:
                                    overlap[overlap < 1e-2] = 1e-2
                                    overlap = (2 + np.log10(overlap)) / 2

                                colormap[idx_pos, :] = (
                                    sparse.coo_matrix(
                                        (overlap, (idx_energies, np.arange(len(idx_energies)))),
                                        shape=(height_pixelunits, len(idx_energies)),
                                    )
                                    .sum(axis=1)
                                    .getA1()
                                )

                                dataamount += len(idx_energies) * 10

                            # smoothing
                            colormap = gaussian_filter(colormap, (smootherX, smootherY), mode="constant")

                            # cutting
                            colormap = colormap[idx_left:idx_right]

                            # normalizing
                            normalizer = np.zeros((width_pixelunits, int(2 * 3 * smootherY + 1)))
                            normalizer[int((width_pixelunits - 1) / 2), int(3 * smootherY)] = 1
                            normalizer = gaussian_filter(normalizer, (smootherX, smootherY), mode="constant")

                            colormap /= np.max(normalizer)

                            # plotting
                            img = pg.ImageItem(
                                image=colormap, opacity=alpha, autoDownsample=True, lut=self.lut, levels=[-0.002, 1]
                            )  # HACK
                            img.setRect(
                                QtCore.QRectF(
                                    posLeft - 0.5 / self.displayunits2pixelunits_x,
                                    self.yMin_field[idx] - 0.5 / self.displayunits2pixelunits_y,
                                    posRight - posLeft,
                                    self.yMax_field[idx] - self.yMin_field[idx] + 1 / self.displayunits2pixelunits_y,
                                )
                            )  # xMin, yMin_field[idx], xSize, ySize # TODO energyMin anpassen wegen Pixelgroesse
                            img.setZValue(3)
                            graphicsview_plot[idx].addItem(img)

                            # remove plotted data from buffer
                            # not start
                            if self.colormap_buffer_minIdx_field[idx] != 0:
                                del self.buffer_energiesMap[idx][self.colormap_buffer_minIdx_field[idx] - 1]
                                del self.buffer_positionsMap[idx][self.colormap_buffer_minIdx_field[idx] - 1]
                                del self.buffer_overlapMap[idx][self.colormap_buffer_minIdx_field[idx] - 1]

                            # increase the buffer index
                            self.colormap_buffer_minIdx_field[idx] += 1

                    # --- draw lines ---
                    if self.ui.groupbox_plot_lines.isChecked():
                        if blocknumber not in self.buffer_basis.keys():
                            self.buffer_basis[blocknumber] = {}
                            self.buffer_energies[blocknumber] = {}
                            self.buffer_positions[blocknumber] = {}
                            self.buffer_boolarr[blocknumber] = {}
                            self.lines_buffer_minIdx_field[blocknumber] = 0
                            """self.iSelected[blocknumber] = None
                            self.linesX[idx][blocknumber] = []
                            self.linesY[idx][blocknumber] = []"""

                        self.buffer_basis[blocknumber][filestep] = basis
                        self.buffer_energies[blocknumber][filestep] = energies
                        self.buffer_positions[blocknumber][filestep] = position
                        self.buffer_boolarr[blocknumber][filestep] = []

                        if idx == 0 or idx == 1:
                            # cut the momenta to reasonable values
                            momentum[momentum > len(self.momentumcolors) - 2] = len(self.momentumcolors) - 2
                            momentum[momentum < 0] = len(self.momentumcolors) - 1

                            # loop over momenta
                            for i in range(len(self.momentumcolors)):
                                # determine which basis elements have the
                                # current momentum
                                boolarr = momentum == i
                                self.buffer_boolarr[blocknumber][filestep].append(boolarr)
                        elif idx == 2:
                            self.buffer_boolarr[blocknumber][filestep].append(
                                np.ones_like(self.buffer_energies[blocknumber][filestep], dtype=bool)
                            )

                        # get size and alpha value of points
                        size = self.ui.spinbox_plot_szLine.value()
                        alpha = self.ui.spinbox_plot_transpLine.value() * 255

                        """# legend
                        if idx == 2 and filestep == 0 and symmetry != 0:
                            graphicsview_plot[idx].addLegend()
                            style = pg.PlotDataItem(
                                pen = pg.mkPen(self.symmetrycolors[1]+(alpha,),width=size,cosmetic=True))
                            graphicsview_plot[idx].plotItem.legend.addItem(style, "sym")
                            style = pg.PlotDataItem(
                                pen = pg.mkPen(self.symmetrycolors[2]+(alpha,),width=size,cosmetic=True))
                            graphicsview_plot[idx].plotItem.legend.addItem(style, "asym")"""

                        while (
                            self.lines_buffer_minIdx_field[blocknumber] in self.buffer_basis[blocknumber].keys()
                            and self.lines_buffer_minIdx_field[blocknumber] + 1 in self.buffer_basis[blocknumber].keys()
                        ):
                            # determine the data to plot
                            overlap = np.abs(
                                self.buffer_basis[blocknumber][self.lines_buffer_minIdx_field[blocknumber]].conj().T
                                * self.buffer_basis[blocknumber][self.lines_buffer_minIdx_field[blocknumber] + 1]
                            )  # nBasis first, nBasis second

                            overlap.data[overlap.data <= np.sqrt(self.ui.spinbox_plot_connectionthreshold.value())] = 0
                            overlap.eliminate_zeros()
                            csr_keepmax(overlap)

                            overlap = overlap.tocoo()

                            iFirst = overlap.row
                            iSecond = overlap.col

                            ydata = np.transpose(
                                [
                                    self.buffer_energies[blocknumber][self.lines_buffer_minIdx_field[blocknumber]][
                                        iFirst
                                    ],
                                    self.buffer_energies[blocknumber][self.lines_buffer_minIdx_field[blocknumber] + 1][
                                        iSecond
                                    ],
                                ]
                            )
                            xdata = np.ones_like(ydata)
                            xdata[:, 0] *= self.buffer_positions[blocknumber][
                                self.lines_buffer_minIdx_field[blocknumber]
                            ]
                            xdata[:, 1] *= self.buffer_positions[blocknumber][
                                self.lines_buffer_minIdx_field[blocknumber] + 1
                            ]

                            """# track lines with the largest probability to find the overlapstate
                            if self.lines_buffer_minIdx_field[blocknumber] == 0:
                                overlapWithOverlapstate = np.abs(self.stateidx_field[idx].conjugate()*\
                                    self.buffer_basis[blocknumber][self.lines_buffer_minIdx_field[blocknumber]])
                                overlapWithOverlapstate.data **= 2
                                overlapWithOverlapstate = overlapWithOverlapstate.sum(axis=0).getA1()

                                if len(overlapWithOverlapstate) > 0:
                                    self.iSelected[blocknumber] = np.argmax(overlapWithOverlapstate)
                                    xSelected = self.buffer_positions[blocknumber]\
                                        [self.lines_buffer_minIdx_field[blocknumber]]
                                    eSelected = self.buffer_energies[blocknumber]\
                                        [self.lines_buffer_minIdx_field[blocknumber]][self.iSelected[blocknumber]]
                                    self.linesX[idx][blocknumber].append(xSelected)
                                    self.linesY[idx][blocknumber].append(eSelected)
                                else:
                                    self.iSelected[blocknumber] = -1

                            boolarr = iFirst == self.iSelected[blocknumber]
                            if np.sum(boolarr) == 1:
                                self.iSelected[blocknumber] = iSecond[boolarr]
                                xSelected = self.buffer_positions[blocknumber]\
                                    [self.lines_buffer_minIdx_field[blocknumber]+1]
                                eSelected, = self.buffer_energies[blocknumber]\
                                    [self.lines_buffer_minIdx_field[blocknumber]+1][self.iSelected[blocknumber]]
                                self.linesX[idx][blocknumber].append(xSelected)
                                self.linesY[idx][blocknumber].append(eSelected)
                            else:
                                self.iSelected[blocknumber] = -1"""

                            # loop over momenta
                            numMomenta = len(
                                self.buffer_boolarr[blocknumber][self.lines_buffer_minIdx_field[blocknumber]]
                            )

                            for i in range(numMomenta):
                                boolarr = self.buffer_boolarr[blocknumber][self.lines_buffer_minIdx_field[blocknumber]][
                                    i
                                ][iFirst]
                                if np.sum(boolarr) == 0:
                                    continue

                                # determine the associated color
                                if idx == 0 or idx == 1:
                                    color = self.momentumcolors[i]
                                elif idx == 2:
                                    color = symmetrycolor

                                # plot the data
                                # TODO alpha and color der Funktion zusammen
                                # uebergeben
                                curve = MultiLine(xdata[boolarr], ydata[boolarr], size, alpha, color)
                                curve.setZValue(7)
                                graphicsview_plot[idx].addItem(curve)

                            del self.buffer_basis[blocknumber][self.lines_buffer_minIdx_field[blocknumber]]
                            del self.buffer_energies[blocknumber][self.lines_buffer_minIdx_field[blocknumber]]
                            del self.buffer_positions[blocknumber][self.lines_buffer_minIdx_field[blocknumber]]
                            del self.buffer_boolarr[blocknumber][self.lines_buffer_minIdx_field[blocknumber]]

                            # increase the buffer index
                            self.lines_buffer_minIdx_field[blocknumber] += 1

                            dataamount += len(iFirst) * 10

                    # --- store data to plot several points at once ---
                    if self.ui.groupbox_plot_points.isChecked():
                        x = np.append(x, position * np.ones_like(energies))
                        y = np.append(y, energies)
                        if idx == 0 or idx == 1:
                            l = np.append(l, momentum)
                        elif idx == 2:
                            s += [symmetrycolor] * len(energies)

                        dataamount += len(x)

                # --- plot the stored data ---
                if self.ui.groupbox_plot_points.isChecked() and len(x) > 0:

                    # get size and alpha value of points
                    size = self.ui.spinbox_plot_szPoint.value()
                    alpha = self.ui.spinbox_plot_transpPoint.value() * 255

                    if idx == 0 or idx == 1:
                        # cut the momenta to reasonable values
                        l[l > len(self.momentumcolors) - 2] = len(self.momentumcolors) - 2
                        l[l < 0] = len(self.momentumcolors) - 1

                    # find unique symmetry colors
                    if idx == 0 or idx == 1:
                        looprange = len(self.momentumcolors)
                    elif idx == 2:
                        s = np.array(s)
                        uniquesymmetrycolors = (
                            np.unique(s.view(np.dtype((np.void, s.dtype.itemsize * s.shape[1]))))
                            .view(s.dtype)
                            .reshape(-1, s.shape[1])
                        )
                        looprange = len(uniquesymmetrycolors)

                    # loop over momenta
                    for i in range(looprange):
                        if idx == 0 or idx == 1:
                            # determine which basis elements have the current
                            # momentum
                            boolarr = l == i
                            if np.sum(boolarr) == 0:
                                continue

                            # determine the associated color
                            color = self.momentumcolors[i]
                        elif idx == 2:
                            # determine which basis elements have the current
                            # symmetry
                            boolarr = np.all(s == uniquesymmetrycolors[i], axis=1)
                            if np.sum(boolarr) == 0:
                                continue

                            # determine the associated color
                            color = tuple(uniquesymmetrycolors[i])

                        # plot the basis elements
                        curve = PointsItem(x[boolarr], y[boolarr], size, alpha, color)
                        curve.setZValue(5)
                        graphicsview_plot[idx].addItem(curve)

                # --- update the graphics view ---
                graphicsview_plot[idx].repaint()

        # check if thread has finished
        if (
            self.thread.isFinished()
            and self.thread.dataqueue_field1.empty()
            and self.thread.dataqueue_field2.empty()
            and self.thread.dataqueue_potential.empty()
        ):
            # Delete buffers
            self.buffer_basis = [{}, {}, {}]
            self.buffer_energies = [{}, {}, {}]
            self.buffer_positions = [{}, {}, {}]
            self.buffer_boolarr = [{}, {}, {}]
            self.buffer_basis_potential = {}
            self.buffer_energies_potential = {}
            self.buffer_positions_potential = {}

            self.buffer_energiesMap = [{}, {}, {}]
            self.buffer_positionsMap = [{}, {}, {}]
            self.buffer_overlapMap = [{}, {}, {}]
            self.buffer_energiesMap_potential = {}
            self.buffer_positionsMap_potential = {}
            self.buffer_overlapMap_potential = {}

            self.lines_buffer_minIdx = {}
            self.colormap_buffer_minIdx_potential = 0
            self.colormap_buffer_minIdx_field = [0] * 3
            self.lines_buffer_minIdx_field = [0] * 3

            # Delete c++ process
            if self.proc is not None:
                self.proc.wait()
                self.proc = None

            # Stop this timer
            print(f"Total time needed: {time() - self.starttime:.2f} s")
            self.timer.stop()

            # Change buttons
            if self.ui.pushbutton_field1_calc != self.senderbutton:
                self.ui.pushbutton_field1_calc.setEnabled(True)
            if self.ui.pushbutton_field2_calc != self.senderbutton:
                self.ui.pushbutton_field2_calc.setEnabled(True)
            if self.ui.pushbutton_potential_calc != self.senderbutton:
                self.ui.pushbutton_potential_calc.setEnabled(True)
            if self.ui.pushbutton_field1_calc == self.senderbutton:
                self.senderbutton.setText("Calculate field map")
            if self.ui.pushbutton_field2_calc == self.senderbutton:
                self.senderbutton.setText("Calculate field map")
            if self.ui.pushbutton_potential_calc == self.senderbutton:
                self.senderbutton.setText("Calculate potential")

            # Toggle antialiasing # HACK
            if self.ui.checkbox_plot_antialiasing.isChecked():
                for plotarea in [
                    self.ui.graphicsview_field1_plot,
                    self.ui.graphicsview_field2_plot,
                    self.ui.graphicsview_potential_plot,
                ]:
                    plotarea.setAntialiasing(False)
                    plotarea.setAntialiasing(True)

            # Reset status bar
            self.ui.statusbar.showMessage("")

    @QtCore.pyqtSlot()
    def fitC3C6(self):
        C6notC3 = self.ui.combobox_potential_fct.currentIndex()  # TODO rename variable
        idx = 2
        arrk = list(self.linesX[idx].keys())

        if self.linesSelected[idx] == 0 or self.linesSender[idx] is None or self.linesSender[idx] == C6notC3:
            self.linesSelected[idx] = (self.linesSelected[idx] + 1) % (len(arrk) + 1)
        self.linesSender[idx] = C6notC3  # TODO rename variable

        # --- Remove old data from the plot ---
        if len(self.linesData[idx]) > 0:
            for item in self.linesData[idx]:
                self.graphicviews_plot[idx].removeItem(item)
                self.linesData[idx] = []

        # --- Add new data to the plot ---
        if self.linesSelected[idx] > 0:
            k = arrk[self.linesSelected[idx] - 1]

            x = np.array(self.linesX[2][k])
            y = np.array(self.linesY[2][k])

            # HACK: otherwise plot(x,y,...) would not properly work
            sorter = np.argsort(x)
            x = x[sorter]
            y = y[sorter]

            if len(x) >= 2:
                # Get line size
                size = self.ui.spinbox_plot_szLine.value()

                # Plot selected line
                self.linesData[idx].append(
                    self.graphicviews_plot[idx].plot(
                        x, y, pen=pg.mkPen((100, 200, 255, 155), width=size * 2, cosmetic=True)
                    )
                )
                self.linesData[idx][-1].setZValue(13)

                # Plot fitted line
                from scipy import optimize

                y0 = y[np.argmax(x)]
                x0 = np.max(x)
                if C6notC3 == 0:
                    coefftype = ["6"]

                    def fitfct(x, c6):
                        return c6 / x**6 - c6 / x0**6 + y0

                elif C6notC3 == 1:
                    coefftype = ["3"]

                    def fitfct(x, c3):
                        return c3 / x**3 - c3 / x0**3 + y0

                elif C6notC3 == 2:
                    coefftype = ["3", "6"]

                    def fitfct(x, c3, c6):
                        return c3 / x**3 + c6 / x**6 - c3 / x0**3 - c6 / x0**6 + y0

                par, cov = optimize.curve_fit(fitfct, x, y)

                xfit = np.linspace(np.min(x), np.max(x), 300)
                yfit = fitfct(xfit, *par)

                self.linesData[idx].append(
                    self.graphicviews_plot[idx].plot(
                        xfit,
                        yfit,
                        pen=pg.mkPen((0, 200, 200, 255), width=size * 2, style=QtCore.Qt.DotLine, cosmetic=True),
                    )
                )
                self.linesData[idx][-1].setZValue(14)

                # Plot coefficient
                size = f"{max(int(round(self.ui.spinbox_plot_szLabel.value() * 11)), 1)}"
                alpha = int(round(self.ui.spinbox_plot_transpLabel.value() * 255))
                color_fill = (200, 255, 255, alpha)
                color_border = (0, 200, 200, 255)

                htmltext = (
                    '<div style="text-align: center; font-size: '
                    + size
                    + 'pt;"><span style="color: rgba(0,0,0,255);"><b>'
                )
                separator = ""
                for p, c in zip(par, coefftype):
                    htmltext += separator
                    htmltext += f'{p:.4g} GHz &mu;m<sup style="font-size: '
                    htmltext += size + f'pt;">{c}</sup>'
                    separator = ", "
                htmltext += "</b></span></div>"

                self.linesData[idx].append(
                    pg.TextItem(html=htmltext, fill=color_fill, border=color_border, anchor=(0.5, 0.5))
                )

                self.linesData[idx][-1].setPos(np.mean(xfit), yfit[np.argmin(np.abs(xfit - np.mean(xfit)))])
                self.linesData[idx][-1].setZValue(20)
                self.graphicviews_plot[idx].addItem(self.linesData[idx][-1])

        # Toggle antialiasing # HACK
        if self.ui.checkbox_plot_antialiasing.isChecked():
            self.graphicviews_plot[idx].setAntialiasing(False)
            self.graphicviews_plot[idx].setAntialiasing(True)

    # @QtCore.pyqtSlot(bool) # TODO !!!!!!!!!!
    def detectManualRangeX(self):
        sender = self.sender()

        idx = -1
        if sender == self.ui.graphicsview_field1_plot:
            idx = 0
        elif sender == self.ui.graphicsview_field2_plot:
            idx = 1
        elif sender == self.ui.graphicsview_potential_plot:
            idx = 2

        if idx > -1:
            self.manualRangeX[idx] = not self.graphicviews_plot[idx].getViewBox().getState()["autoRange"][0]

    # @QtCore.pyqtSlot(bool) # TODO !!!!!!!!!!
    def detectManualRangeY(self):
        sender = self.sender()

        idx = -1
        if sender == self.ui.graphicsview_field1_plot.getPlotItem():
            idx = 0
        elif sender == self.ui.graphicsview_field2_plot.getPlotItem():
            idx = 1
        elif sender == self.ui.graphicsview_potential_plot.getPlotItem():
            idx = 2

        if idx > -1:
            self.manualRangeY[idx] = not self.graphicviews_plot[idx].getViewBox().getState()["autoRange"][1]

    @QtCore.pyqtSlot(int)
    def adjustPairlimits(self, value):
        sender = self.sender()

        if value == NO_RESTRICTIONS:
            maximum = 999
            minimum = NO_RESTRICTIONS
        else:
            maximum = value
            minimum = 0

        if sender == self.ui.spinbox_system_deltaNSingle:
            self.ui.spinbox_system_deltaNPair.setMaximum(maximum)
            self.ui.spinbox_system_deltaNPair.setMinimum(minimum)
        elif sender == self.ui.spinbox_system_deltaLSingle:
            self.ui.spinbox_system_deltaLPair.setMaximum(maximum)
            self.ui.spinbox_system_deltaLPair.setMinimum(minimum)
        elif sender == self.ui.spinbox_system_deltaJSingle:
            self.ui.spinbox_system_deltaJPair.setMaximum(maximum)
            self.ui.spinbox_system_deltaJPair.setMinimum(minimum)
        elif sender == self.ui.spinbox_system_deltaMSingle:
            self.ui.spinbox_system_deltaMPair.setMaximum(maximum)
            self.ui.spinbox_system_deltaMPair.setMinimum(minimum)

    @QtCore.pyqtSlot(bool)  # TODO
    def toggleAntialiasing(self):
        checked = self.ui.checkbox_plot_antialiasing.isChecked()
        for plotarea in [
            self.ui.graphicsview_field1_plot,
            self.ui.graphicsview_field2_plot,
            self.ui.graphicsview_potential_plot,
        ]:
            plotarea.setAntialiasing(checked)
        pg.setConfigOptions(antialias=checked)  # TODO

    @QtCore.pyqtSlot(bool)  # TODO
    def togglePairbasis(self):
        checked = self.ui.radiobutton_system_pairbasisDefined.isChecked()
        self.ui.widget_system_pair.setEnabled(checked)

    @QtCore.pyqtSlot(bool)  # TODO
    def toggleOverlapstate(self):
        checked = self.ui.radiobutton_plot_overlapDefined.isChecked()
        self.ui.widget_plot_qn.setEnabled(checked)

    @QtCore.pyqtSlot(bool)  # TODO
    def toggleSymmetrization(self):
        checked = self.ui.radiobutton_symManual.isChecked()
        self.ui.checkbox_system_invE.setEnabled(checked)
        self.ui.checkbox_system_invO.setEnabled(checked)
        self.ui.checkbox_system_perE.setEnabled(checked)
        self.ui.checkbox_system_perO.setEnabled(checked)
        self.ui.checkbox_system_refE.setEnabled(checked)
        self.ui.checkbox_system_refO.setEnabled(checked)
        self.ui.checkbox_system_conserveM.setEnabled(checked)
        self.autosetSymmetrization()

    def setSpeciesElements(self):
        checked = self.ui.checkbox_use_python_api.isChecked()
        species_list = self.all_elements if checked else self.cpp_elements
        for combobox in [self.ui.combobox_system_species1, self.ui.combobox_system_species2]:
            e_old = combobox.currentText()
            combobox.clear()
            for e in species_list:
                combobox.addItem(e)
            if e_old in species_list:
                combobox.setCurrentIndex(species_list.index(e_old))

    def autosetSymmetrization(self):
        if self.ui.radiobutton_symManual.isChecked():
            return

        angle = self.systemdict["theta"].magnitude

        arrlabels = [
            ["minEx", "minEy", "minEz"],
            ["maxEx", "maxEy", "maxEz"],
            ["minBx", "minBy", "minBz"],
            ["maxBx", "maxBy", "maxBz"],
        ]
        rotator = np.array([[np.cos(angle), 0, -np.sin(angle)], [0, 1, 0], [np.sin(angle), 0, np.cos(angle)]])
        fields_unrotated = [np.array([self.systemdict[l].magnitude for l in ls]) for ls in arrlabels]
        fields = [np.dot(rotator, f).flatten() for f in fields_unrotated]

        higherOrder = self.systemdict["exponent"].magnitude > 3
        electricX = fields[0][0] != 0 or fields[1][0] != 0
        electricY = fields[0][1] != 0 or fields[1][1] != 0
        electricZ = fields[0][2] != 0 or fields[1][2] != 0
        magneticX = fields[2][0] != 0 or fields[3][0] != 0
        magneticY = fields[2][1] != 0 or fields[3][1] != 0
        magneticZ = fields[2][2] != 0 or fields[3][2] != 0
        nonzeroM = self.systemdict["m1"].magnitude + self.systemdict["m2"].magnitude != 0
        heteronuclear = not self.systemdict["samebasis"].magnitude

        sym_inversion = (not electricZ) and (not electricX) and (not electricY) and (not heteronuclear)
        sym_permutation = (not higherOrder) and (not heteronuclear)
        sym_reflection = (
            (not magneticZ)
            and (not magneticX)
            and (not magneticY)
            and (not electricX)
            and (not electricY)
            and (not nonzeroM)
        )
        sym_rotation = (not magneticX) and (not magneticY) and (not electricX) and (not electricY)

        self.ui.checkbox_system_invE.setChecked(sym_inversion)
        self.ui.checkbox_system_invO.setChecked(sym_inversion)
        self.ui.checkbox_system_perE.setChecked(sym_permutation)
        self.ui.checkbox_system_perO.setChecked(sym_permutation)
        self.ui.checkbox_system_refE.setChecked(sym_reflection)
        self.ui.checkbox_system_refO.setChecked(sym_reflection)
        self.ui.checkbox_system_conserveM.setChecked(sym_rotation)

    @QtCore.pyqtSlot(bool)  # TODO
    def toggleSamebasis(self):
        checked = self.ui.checkbox_system_samebasis.isChecked()
        if checked and self.ui.tabwidget_plotter.count() == 3:
            self.ui.tabwidget_plotter.removeTab(1)
            self.ui.tabwidget_plotter.setTabText(0, "Field map of atom 1 and 2")
        elif not checked and self.ui.tabwidget_plotter.count() == 2:
            self.ui.tabwidget_plotter.insertTab(1, self.tab_field2, "Field map of atom 2")
            self.ui.tabwidget_plotter.setTabText(0, "Field map of atom 1")

    @QtCore.pyqtSlot(bool)  # TODO
    def toggleYScale(self):
        log = self.ui.radiobutton_plot_log.isChecked()
        if log:
            self.ui.label_plot_1st.setText("< 0.01")  # TODO
            self.ui.label_plot_2nd.setText("0.1")  # TODO
            self.logscale = True
        else:
            self.ui.label_plot_1st.setText("0")
            self.ui.label_plot_2nd.setText("0.5")
            self.logscale = False

    @QtCore.pyqtSlot(str)  # TODO
    def forbidSamebasis(self):
        if self.ui.combobox_system_species1.currentIndex() != self.ui.combobox_system_species2.currentIndex():
            if self.ui.checkbox_system_samebasis.isEnabled():
                self.ui.checkbox_system_samebasis.setEnabled(False)
                self.samebasis_state = self.ui.checkbox_system_samebasis.checkState()
                self.ui.checkbox_system_samebasis.setCheckState(QtCore.Qt.Unchecked)  # TODO !!!!!!!!!!!
        else:
            if not self.ui.checkbox_system_samebasis.isEnabled():
                self.ui.checkbox_system_samebasis.setEnabled(True)
                self.ui.checkbox_system_samebasis.setCheckState(self.samebasis_state)

    @QtCore.pyqtSlot()
    def defaultQuantumnumbers(self):
        sender = self.sender()
        number = int(sender.objectName()[-1])
        species = getattr(self.ui, f"combobox_system_species{number}").currentText()
        s = SPIN_DICT.get(species, 0.5)

        for q in ["j", "m"]:
            spinbox = getattr(self.ui, f"spinbox_system_{q}{number}")
            spinbox.setValue(np.floor(spinbox.value()) + (s % 1))
            spinbox.setDecimals(0 if s % 1 == 0 else 1)
            # Minimum and Maximum for m are handled via setDecimals
            if spinbox.minimum() >= 0:
                spinbox.setMinimum(s % 1)

    @QtCore.pyqtSlot()
    def validateCores(self):
        sender = self.sender()
        if sender.value() != -1 and sender.value() < 2:
            sender.setValue(2)

    @QtCore.pyqtSlot()
    def validateQuantumnumbers(self):
        sender_name = self.sender().objectName()  # should be f"spinbox_{system}_{q}{number}"
        if sender_name in [f"spinbox_system_{k}1" for k in "nljm"]:
            i, system, number = 0, "system", 1
        elif sender_name in [f"spinbox_system_{k}2" for k in "nljm"]:
            i, system, number = 0, "system", 2
        elif sender_name in [f"spinbox_plot_{k}1" for k in "nljm"]:
            i, system, number = 0, "plot", 1
        elif sender_name in [f"spinbox_plot_{k}2" for k in "nljm"]:
            i, system, number = 0, "plot", 2

        qns = []
        for q in "nljm":
            spinbox = getattr(self.ui, f"spinbox_{system}_{q}{number}")
            qns.append(spinbox.value())
        n, l, j, m = qns
        species = getattr(self.ui, f"combobox_system_species{number}").currentText()
        s = SPIN_DICT.get(species, 0.5)

        err = False
        is_plot = system == "plot"
        if l >= n and not (is_plot and PLOT_ALL in [n, l]):
            err = True
        if abs(m) > j and not (is_plot and PLOT_ALL in [j, m]):
            err = True
        if abs(l - j) > s and not (is_plot and PLOT_ALL in [l, j]):
            err = True
        if (j - s) % 1 != 0 and not (is_plot and PLOT_ALL in [j]):
            err = True

        self.invalidQuantumnumbers[i] = err
        if np.any(self.invalidQuantumnumbers):
            self.ui.statusbar.showMessage("Invalide quantum numbers specified.")
        else:
            self.ui.statusbar.showMessage("")

    def _validateQnGeneral(self, _type="integer", orPlotAll=False):
        assert _type in ["integer", "integerpositive", "spinlike", "spinlikepositive"]
        sender = self.sender()
        number = int(sender.objectName()[-1])
        species = getattr(self.ui, f"combobox_system_species{number}").currentText()
        s = SPIN_DICT.get(species, 0.5)
        value = sender.value()

        if orPlotAll and (("positive" in _type and value < 0) or (value == PLOT_ALL)):
            sender.setValue(PLOT_ALL)
        elif "integer" in _type:
            sender.setValue(int(value))
        elif "spinlike" in _type:
            sender.setValue(np.floor(value) + (s % 1))

    @QtCore.pyqtSlot()
    def validateSpinLike(self):
        self._validateQnGeneral(_type="spinlike")

    @QtCore.pyqtSlot()
    def validateSpinLikePositiveOrPlotAll(self):
        self._validateQnGeneral(_type="spinlikepositive", orPlotAll=True)

    @QtCore.pyqtSlot()
    def validateSpinLikeOrPlotAll(self):
        self._validateQnGeneral(_type="spinlike", orPlotAll=True)

    @QtCore.pyqtSlot()
    def validateIntegerPositiveOrPlotAll(self):
        self._validateQnGeneral(_type="integer", orPlotAll=True)

    @QtCore.pyqtSlot(str)
    def showCriticalMessage(self, msg):
        QtWidgets.QMessageBox.critical(self, "Message", msg)

    @QtCore.pyqtSlot()
    def startCalc(self):
        if self.proc is None:
            self.stateidx_field = [{}, {}, {}]
            self.storage_states = [{}, {}, {}]

            # ensure that validators are called
            focused_widget = QtWidgets.QApplication.focusWidget()
            if focused_widget is not None:
                focused_widget.clearFocus()

            if np.any(self.invalidQuantumnumbers):
                QtWidgets.QMessageBox.critical(self, "Message", "Invalide quantum numbers specified.")

            elif (
                self.ui.radiobutton_system_missingWhittaker.isChecked()
                and max(self.systemdict["n1"].magnitude, self.systemdict["n1"].magnitude)
                + max(self.systemdict["deltaNSingle"].magnitude, self.systemdict["deltaNPair"].magnitude)
                > 97
            ):
                QtWidgets.QMessageBox.critical(
                    self,
                    "Message",
                    "If the principal quantum number exceeds 97, radial matrix "
                    + "elements must be calculated from model potentials.",
                )

            else:
                self.senderbutton = self.sender()

                if (
                    self.senderbutton in [self.ui.pushbutton_field1_calc, self.ui.pushbutton_field2_calc]
                    and self.systemdict["theta"].toAU().magnitude != 0
                ):
                    QtWidgets.QMessageBox.warning(
                        self,
                        "Warning",
                        "For calculating field maps, you might like to set the interaction angle to zero. "
                        + "A non-zero angle makes the program compute eigenvectors in the rotated basis where the "
                        + "quantization axis equals the interatomic axis. This slows down calculations.",
                    )

                if self.systemdict["theta"].magnitude != 0 and (
                    self.systemdict["deltaMSingle"].magnitude >= 0
                    or (
                        self.ui.radiobutton_system_pairbasisDefined.isChecked()
                        and self.systemdict["deltaMPair"].magnitude >= 0
                    )
                ):
                    QtWidgets.QMessageBox.warning(
                        self,
                        "Warning",
                        "For non-zero interaction angles, it is recommended not to restrict "
                        + "the magnetic quantum number.",
                    )

                # save last settings
                self.saveSettingsSystem(self.path_system_last)
                self.saveSettingsPlotter(self.path_plot_last)
                self.saveSettingsView(self.path_view_last)

                # change buttons
                if self.senderbutton != self.ui.pushbutton_field1_calc:
                    self.ui.pushbutton_field1_calc.setEnabled(False)
                if self.senderbutton != self.ui.pushbutton_field2_calc:
                    self.ui.pushbutton_field2_calc.setEnabled(False)
                if self.senderbutton != self.ui.pushbutton_potential_calc:
                    self.ui.pushbutton_potential_calc.setEnabled(False)
                if self.senderbutton == self.ui.pushbutton_potential_calc:
                    self.ui.pushbutton_potential_fit.setEnabled(False)
                    self.ui.combobox_potential_fct.setEnabled(False)
                self.senderbutton.setText("Abort calculation")

                # store, whether the same basis should be used for both atoms
                self.samebasis = self.ui.checkbox_system_samebasis.checkState() == QtCore.Qt.Checked

                # store configuration
                # toAU converts the angle from deg to rad
                self.angle = self.systemdict["theta"].toAU().magnitude

                self.minE = [
                    self.plotdict["minE_field1"].magnitude,
                    self.plotdict["minE_field2"].magnitude,
                    self.plotdict["minE_potential"].magnitude,
                ]
                self.maxE = [
                    self.plotdict["maxE_field1"].magnitude,
                    self.plotdict["maxE_field2"].magnitude,
                    self.plotdict["maxE_potential"].magnitude,
                ]

                self.steps = self.systemdict["steps"].magnitude
                # self.calcmissing = self.ui.checkbox_calc_missing.checkState() == QtCore.Qt.Checked

                unperturbedstate = np.array(
                    [
                        self.systemdict["n1"].magnitude,
                        self.systemdict["l1"].magnitude,
                        self.systemdict["j1"].magnitude,
                        self.systemdict["m1"].magnitude,
                        self.systemdict["n2"].magnitude,
                        self.systemdict["l2"].magnitude,
                        self.systemdict["j2"].magnitude,
                        self.systemdict["m2"].magnitude,
                    ]
                )

                if self.ui.radiobutton_plot_overlapUnperturbed.isChecked():
                    overlapstate = unperturbedstate
                else:
                    overlapstate = np.array(
                        [
                            self.plotdict["n1"].magnitude,
                            self.plotdict["l1"].magnitude,
                            self.plotdict["j1"].magnitude,
                            self.plotdict["m1"].magnitude,
                            self.plotdict["n2"].magnitude,
                            self.plotdict["l2"].magnitude,
                            self.plotdict["j2"].magnitude,
                            self.plotdict["m2"].magnitude,
                        ]
                    )

                self.lut = self.ui.gradientwidget_plot_gradient.getLookupTable(512)

                # clear plots and set them up
                validsenders = [
                    [self.ui.pushbutton_field1_calc, self.ui.pushbutton_potential_calc],
                    [self.ui.pushbutton_field2_calc, self.ui.pushbutton_potential_calc],
                    [self.ui.pushbutton_potential_calc],
                ]

                constDistance = self.getConstDistance()
                constEField = self.getConstEField()
                constBField = self.getConstBField()

                self.xAxis = [None] * 3
                self.converter_x = [None] * 3
                self.leftSmallerRight = [None] * 3

                for idx in range(3):
                    if (self.senderbutton not in validsenders[idx]) and not (idx == 0 and self.samebasis):
                        continue

                    self.unperturbedstate[idx] = unperturbedstate
                    self.overlapstate[idx] = overlapstate

                    # setup storage variables to save the results
                    filelike_system = StringIO()
                    filelike_plotter = StringIO()
                    self.saveSettingsSystem(filelike_system)
                    self.saveSettingsPlotter(filelike_plotter)

                    self.storage_data[idx] = []
                    self.storage_states[idx] = {}
                    self.storage_configuration[idx] = [filelike_system.getvalue(), filelike_plotter.getvalue()]

                    # clear plot
                    autorangestate = (
                        self.graphicviews_plot[idx].getViewBox().getState()["autoRange"]
                    )  # HACK to avoid performance issues during clearing
                    if autorangestate[0]:
                        self.graphicviews_plot[idx].disableAutoRange(
                            axis=self.graphicviews_plot[idx].getViewBox().XAxis
                        )
                    if autorangestate[1]:
                        self.graphicviews_plot[idx].disableAutoRange(
                            axis=self.graphicviews_plot[idx].getViewBox().YAxis
                        )
                    self.graphicviews_plot[idx].clear()
                    if autorangestate[0]:
                        self.graphicviews_plot[idx].enableAutoRange(axis=self.graphicviews_plot[idx].getViewBox().XAxis)
                    if autorangestate[1]:
                        self.graphicviews_plot[idx].enableAutoRange(axis=self.graphicviews_plot[idx].getViewBox().YAxis)

                    # set up energy axis
                    self.graphicviews_plot[idx].setLabel("left", "Energy (" + str(Units.energy) + ")")
                    self.graphicviews_plot[idx].setLimits(yMin=self.minE[idx])
                    self.graphicviews_plot[idx].setLimits(yMax=self.maxE[idx])

                    # set up step axis
                    if (idx in [0, 1] and constEField and not constBField) or (
                        idx == 2 and constDistance and not constBField
                    ):
                        self.xAxis[idx] = "B"
                        self.graphicviews_plot[idx].setLabel("bottom", "Magnetic field (" + str(Units.bfield) + ")")
                        # Quantity(1, Units.au_bfield).toUU().magnitude
                        self.converter_x[idx] = 1
                        posMin = self.get1DPosition(
                            [
                                self.systemdict["minBx"].magnitude,
                                self.systemdict["minBy"].magnitude,
                                self.systemdict["minBz"].magnitude,
                            ]
                        )
                        posMax = self.get1DPosition(
                            [
                                self.systemdict["maxBx"].magnitude,
                                self.systemdict["maxBy"].magnitude,
                                self.systemdict["maxBz"].magnitude,
                            ]
                        )
                    elif (idx in [0, 1]) or (idx == 2 and constDistance and not constEField):
                        self.xAxis[idx] = "E"
                        self.graphicviews_plot[idx].setLabel("bottom", "Electric field (" + str(Units.efield) + ")")
                        # Quantity(1, Units.au_efield).toUU().magnitude
                        self.converter_x[idx] = 1
                        posMin = self.get1DPosition(
                            [
                                self.systemdict["minEx"].magnitude,
                                self.systemdict["minEy"].magnitude,
                                self.systemdict["minEz"].magnitude,
                            ]
                        )
                        posMax = self.get1DPosition(
                            [
                                self.systemdict["maxEx"].magnitude,
                                self.systemdict["maxEy"].magnitude,
                                self.systemdict["maxEz"].magnitude,
                            ]
                        )
                    elif idx == 2:
                        self.xAxis[idx] = "R"
                        self.graphicviews_plot[idx].setLabel(
                            "bottom", "Interatomic distance (" + str(Units.length) + ")"
                        )
                        # Quantity(1, Units.au_length).toUU().magnitude
                        self.converter_x[idx] = 1
                        posMin = self.systemdict["minR"].magnitude
                        posMax = self.systemdict["maxR"].magnitude

                    self.leftSmallerRight[idx] = posMin < posMax

                    # enable / disable auto range
                    if self.ui.checkbox_plot_autorange.isChecked():
                        self.graphicviews_plot[idx].enableAutoRange()
                    else:
                        if not self.manualRangeX[idx]:
                            self.graphicviews_plot[idx].setXRange(posMin, posMax)
                        if not self.manualRangeY[idx] and self.minE[idx] is not None and self.maxE[idx] is not None:
                            self.graphicviews_plot[idx].setYRange(self.minE[idx], self.maxE[idx])

                    # clear variables
                    self.linesSelected[idx] = 0
                    self.linesData[idx] = []
                    self.linesX[idx] = {}
                    self.linesY[idx] = {}
                    self.linesO[idx] = {}
                    self.linesSender[idx] = None

                # Quantity(1, Units.au_energy).toUU().magnitude
                self.converter_y = 1

                # save configuration to json file
                with open(self.path_conf, "w") as f:
                    if self.senderbutton == self.ui.pushbutton_potential_calc:
                        keys = self.systemdict.keys_for_cprogram_potential
                        button_id = 2
                    elif self.samebasis:
                        keys = self.systemdict.keys_for_cprogram_field12
                        button_id = 3
                    elif self.senderbutton == self.ui.pushbutton_field1_calc:
                        keys = self.systemdict.keys_for_cprogram_field1
                        button_id = 0
                    elif self.senderbutton == self.ui.pushbutton_field2_calc:
                        keys = self.systemdict.keys_for_cprogram_field2
                        button_id = 1

                    params = {k: self.systemdict[k].toUU().magnitude for k in keys}
                    params["button_id"] = button_id

                    if self.senderbutton == self.ui.pushbutton_potential_calc:
                        params["zerotheta"] = self.angle == 0

                    if params["deltaNSingle"] < 0:
                        params["deltaNSingle"] = NO_RESTRICTIONS
                    if params["deltaLSingle"] < 0:
                        params["deltaLSingle"] = NO_RESTRICTIONS
                    if params["deltaJSingle"] < 0:
                        params["deltaJSingle"] = NO_RESTRICTIONS
                    if params["deltaMSingle"] < 0:
                        params["deltaMSingle"] = NO_RESTRICTIONS

                    if (
                        self.senderbutton == self.ui.pushbutton_potential_calc
                        and self.ui.radiobutton_system_pairbasisSame.isChecked()
                    ):
                        params["deltaNPair"] = NO_RESTRICTIONS
                        params["deltaLPair"] = NO_RESTRICTIONS
                        params["deltaJPair"] = NO_RESTRICTIONS
                        params["deltaMPair"] = NO_RESTRICTIONS

                    if self.angle != 0:
                        arrlabels = [
                            ["minEx", "minEy", "minEz"],
                            ["maxEx", "maxEy", "maxEz"],
                            ["minBx", "minBy", "minBz"],
                            ["maxBx", "maxBy", "maxBz"],
                        ]
                        rotator = np.array(
                            [
                                [np.cos(self.angle), 0, -np.sin(self.angle)],
                                [0, 1, 0],
                                [np.sin(self.angle), 0, np.cos(self.angle)],
                            ]
                        )

                        for labels in arrlabels:
                            fields = np.array([[params[label]] for label in labels])
                            fields = np.dot(rotator, fields).flatten()
                            for field, label in zip(fields, labels):
                                params[label] = field

                    """if self.angle != 0 or params["minEx"] != 0 or params["minEy"] != 0 or \
                        params["maxEx"] != 0 or params["maxEy"] != 0 or params["minBx"] != 0 or \
                        params["minBy"] != 0 or params["maxBx"] != 0 or params["maxBy"] != 0:
                        params["conserveM"] = False
                    else:
                        params["conserveM"] = True

                    if (self.senderbutton == self.ui.pushbutton_potential_calc and \
                        params["exponent"] > 3) or params["minEx"] != 0 or params["minEy"] != 0 \
                        or params["minEz"] != 0 or params["maxEx"] != 0 or params["maxEy"] != 0 \
                        or params["maxEz"] != 0:
                        params["conserveParityL"] = False
                    else:
                        params["conserveParityL"] = True"""

                    # TODO make quantities of None type accessible without
                    # .magnitude

                    # TODO remove this hack
                    if self.senderbutton == self.ui.pushbutton_potential_calc and params["exponent"] == 3:
                        params["dd"] = True
                        params["dq"] = False
                        params["qq"] = False
                    # TODO remove this hack
                    elif self.senderbutton == self.ui.pushbutton_potential_calc and params["exponent"] == 2:
                        params["dd"] = False
                        params["dq"] = False
                        params["qq"] = False
                    else:  # TODO remove this hack
                        params["dd"] = True
                        params["dq"] = True
                        params["qq"] = True

                    json.dump(params, f, indent=4, sort_keys=True)

                # start c++ process
                if params["minEy"] != 0 or params["maxEy"] != 0 or params["minBy"] != 0 or params["maxBy"] != 0:
                    path_cpp = self.path_cpp_complex
                else:
                    path_cpp = self.path_cpp_real

                if os.name == "nt":
                    path_cpp += ".exe"

                self.numprocessors = self.systemdict["cores"].magnitude
                # OMP_NUM_THREADS – Specifies the number of threads to
                # use in parallel regions.  The value of this variable
                # shall be a comma-separated list of positive
                # integers; the value specified the number of threads
                # to use for the corresponding nested level.  If
                # undefined one thread per CPU is used.
                ompthreads = {} if self.numprocessors == 0 else {"OMP_NUM_THREADS": str(self.numprocessors)}

<<<<<<< HEAD
                if self.ui.checkbox_use_python_api.isChecked():
                    self.proc = subprocess.Popen(
                        [self.path_base + "/start_pipy.py", "--run_gui", "-c", self.path_config, "-o", self.path_cache],
                        stdout=subprocess.PIPE,
                        stderr=subprocess.STDOUT,
                        cwd=self.path_workingdir,
                        env=dict(
                            os.environ,
                            **{
                                "NUM_PROCESSES": str(self.numprocessors),
                                "OMP_NUM_THREADS": "1",
                            },
                        ),
                    )
                else:
                    self.proc = subprocess.Popen(
                        [path_cpp, "-c", self.path_config, "-o", self.path_cache],
                        stdout=subprocess.PIPE,
                        stderr=subprocess.STDOUT,
                        cwd=self.path_workingdir,
                        env=dict(os.environ, **ompthreads),
                    )
=======
                self.proc = subprocess.Popen(
                    [path_cpp, "-c", self.path_conf, "-o", self.path_cache],
                    stdout=subprocess.PIPE,
                    stderr=subprocess.STDOUT,
                    cwd=self.path_workingdir,
                    env=dict(os.environ, **ompthreads, **{"OPENBLAS_NUM_THREADS": "1", "MKL_NUM_THREADS": "1"}),
                )
>>>>>>> 4e7e040f

                self.starttime = time()

                # start thread that collects the output
                self.thread.execute(self.proc.stdout)

                # start timer used for processing the results
                self.timer.start(0)

        else:
            self.abortCalculation()

    @QtCore.pyqtSlot()
    def saveResult(self):
        senderbutton = self.sender()
        if senderbutton == self.ui.pushbutton_field1_save:
            idx = 0
        elif senderbutton == self.ui.pushbutton_field2_save:
            idx = 1
        elif senderbutton == self.ui.pushbutton_potential_save:
            idx = 2

        # get filename
        path = self.plotfile if self.plotfile is not None else self.filepath

        if idx == 0 and self.ui.checkbox_system_samebasis.isChecked():
            description = "field map of atom 1 and 2"
        else:
            description = ["field map of atom 1", "field map of atom 2", "pair potential"][idx]

        if getattr(self, "forceFilename", None) is None:
            filename, _ = QtWidgets.QFileDialog.getSaveFileName(self, f"Save {description}", path, "zip (*.zip)")
        else:
            filename = self.forceFilename

        if not filename:
            return

        self.resultfile = filename
        self.filepath = os.path.dirname(filename)

        self.saveToZipfile(filename, idx)

    def saveToZipfile(self, filename, idx):
        # open zip file
        ziparchive = zipfile.ZipFile(filename, "w", compression=zipfile.ZIP_STORED)  # zipfile.ZIP_DEFLATED

        # TODO sicherstellen, dass die Funktion auch ohne Plot / mit leerem
        # Plotwindow nicht abst?rzt

        minE = self.systemdict["minE_storage"].magnitude
        maxE = self.systemdict["maxE_storage"].magnitude

        try:
            # save plot
            plotitem = [
                self.ui.graphicsview_field1_plot,
                self.ui.graphicsview_field2_plot,
                self.ui.graphicsview_potential_plot,
            ][idx].getPlotItem()
            exporter = exporters.ImageExporter(plotitem)
            exporter.parameters()["width"] = 2000
            exporter.parameters()["height"] = 2000
            exporter.parameters()["antialias"] = True
            image = exporter.export(toBytes=True)

            buffer = QtCore.QBuffer()
            buffer.open(QtCore.QIODevice.WriteOnly)
            image = image.scaled(1500, 1500, QtCore.Qt.KeepAspectRatio, QtCore.Qt.SmoothTransformation)
            image.save(buffer, "PNG")
            ziparchive.writestr("plot.png", buffer.data())

            # save configuration
            ziparchive.writestr("settings.sconf", self.storage_configuration[idx][0])
            ziparchive.writestr("settings.pconf", self.storage_configuration[idx][1])

            # create data dictionary
            data = {}

            data["numStates"] = 0
            data["numSteps"] = 0
            data["numEigenvectors"] = 0
            data["numOverlapvectors"] = 0
            data["states"] = []
            data["eigenvectors"] = []
            data["eigenvalues"] = []
            data["overlapvectors"] = []
            data["overlaps"] = []
            data["bfields"] = []
            data["efields"] = []

            if idx == 2:
                data["distances"] = []

            if idx == 0 or idx == 1:
                data["states_description"] = "state(idxState, {idxState, n, l, j, m})"
            elif idx == 2:
                data["states_description"] = "state(idxState, {idxState, n1, l1, j1, m1, n2, l2, j2, m2})"
            data["eigenvectors_description"] = "eigenvectorcoordinate(0, idxStep)(idxState, idxEigenvector)"
            data["eigenvalues_description"] = "eigenvalue(idxStep, idxEigenvector)"
            data["overlapvectors_description"] = "overlapvectorcoordinate(idxOverlapvector, idxState)"
            data["overlaps_description"] = "overlap(idxStep, idxEigenvector)"
            data["bfields_description"] = "bfield(idxStep, {Bx, By, Bz})"
            data["efields_description"] = "efield(idxStep, {Ex, Ey, Ez})"
            if idx == 2:
                data["distances_description"] = "distance(0, idxStep)"

            # save states
            # nState, i-n1-l1-j1-m1-n2-l2-j2-m2 # nState, i-n-l-j-m
            if len(self.storage_states[idx]) == 1 and NO_BN in self.storage_states[idx]:
                data["states"] = self.storage_states[idx][NO_BN]
                data["numStates"] = data["states"].shape[0]
            elif len(self.storage_states[idx]) > 0:
                data["states"] = [self.storage_states[idx][k] for k in sorted(self.storage_states[idx].keys())]
                data["numStates"] = [[v.shape[0]] for v in data["states"]]

            # save overlaps
            if len(self.stateidx_field[idx]) == 1 and NO_BN in self.stateidx_field[idx]:
                data["numOverlapvectors"] = self.stateidx_field[idx][NO_BN].shape[0]
                data["overlapvectors"] = self.stateidx_field[idx][NO_BN]
            elif len(self.stateidx_field[idx]) > 0:
                data["numOverlapvectors"] = [
                    [self.stateidx_field[idx][k].shape[0]] for k in sorted(self.stateidx_field[idx].keys())
                ]
                data["overlapvectors"] = [
                    [self.stateidx_field[idx][k]] for k in sorted(self.stateidx_field[idx].keys())
                ]

            # save data
            # TODO Variablen an anderer Stelle anlegen
            # Quantity(1, Units.au_bfield).toUU().magnitude
            self.converter_bfield = 1
            # Quantity(1, Units.au_efield).toUU().magnitude
            self.converter_efield = 1
            # Quantity(1, Units.au_length).toUU().magnitude
            self.converter_length = 1

            rotator = np.array(
                [
                    [np.cos(-self.angle), 0, -np.sin(-self.angle)],
                    [0, 1, 0],
                    [np.sin(-self.angle), 0, np.cos(-self.angle)],
                ]
            )  # TODO !!!!!!!!! self.angle[idx] verwenden

            filestep_last = None

            for filestep, _blocknumber, filename in sorted(self.storage_data[idx], key=itemgetter(0, 1)):
                if "pkl" in filename:
                    with open(filename, "rb") as f:
                        pkl_data = pickle.load(f)
                    energies, basis, params = pkl_data["energies"], pkl_data["basis"], pkl_data["params"]
                    bn = _blocknumber
                else:
                    eigensystem = Eigensystem(filename)
                    energies = eigensystem.energies  # nBasis
                    basis = eigensystem.basis
                    # nState, nBasis (stored in Compressed Sparse Column format,
                    # CSC)
                    params = eigensystem.params
                    bn = NO_BN
                energies *= self.converter_y

                if self.stateidx_field[idx].get(bn, None) is not None:
                    overlaps = np.abs(self.stateidx_field[idx][bn].conjugate() * basis)
                    overlaps.data **= 2
                    overlaps = overlaps.sum(axis=0).getA1()

                if filestep != filestep_last:  # new step
                    field = np.array(
                        [
                            float(params.get("Bx", params.get("atom1.Bx"))),
                            float(params.get("By", params.get("atom1.By"))),
                            float(params.get("Bz", params.get("atom1.Bz"))),
                        ]
                    )
                    data["bfields"].append(np.dot(rotator, field).flatten() * self.converter_bfield)
                    field = np.array(
                        [
                            float(params.get("Ex", params.get("atom1.Ex"))),
                            float(params.get("Ey", params.get("atom1.Ey"))),
                            float(params.get("Ez", params.get("atom1.Ez"))),
                        ]
                    )
                    data["efields"].append(np.dot(rotator, field).flatten() * self.converter_efield)
                    if idx == 2:
                        data["distances"].append(
                            float(params.get("pair.distance", params.get("R"))) * self.converter_length
                        )

                    if minE is None and maxE is None:
                        data["eigenvectors"].append(basis)
                        data["eigenvalues"].append(energies)
                        if self.stateidx_field[idx].get(bn, None) is not None:
                            data["overlaps"].append(overlaps)
                    else:
                        # Select which eigenpairs should be saved
                        if minE is None:
                            selector = energies < maxE
                        elif maxE is None:
                            selector = energies > minE
                        else:
                            selector = (energies < maxE) & (energies > minE)

                        data["eigenvectors"].append(basis[:, selector])
                        data["eigenvalues"].append(energies[selector])
                        if self.stateidx_field[idx].get(bn, None) is not None:
                            data["overlaps"].append(overlaps[selector])

                else:  # new block
                    if minE is None and maxE is None:
                        csc_happend(data["eigenvectors"][-1], basis)
                        data["eigenvalues"][-1] = np.append(data["eigenvalues"][-1], energies)
                        if self.stateidx_field[idx].get(bn, None) is not None:
                            data["overlaps"][-1] = np.append(data["overlaps"][-1], overlaps)
                    else:
                        # Select which eigenpairs should be saved
                        selector = energies
                        if minE is None:
                            selector = energies < maxE
                        elif maxE is None:
                            selector = energies > minE
                        else:
                            selector = (energies < maxE) & (energies > minE)

                        csc_happend(data["eigenvectors"][-1], basis[:, selector])
                        data["eigenvalues"][-1] = np.append(data["eigenvalues"][-1], energies[selector])
                        if self.stateidx_field[idx].get(bn, None) is not None:
                            data["overlaps"][-1] = np.append(data["overlaps"][-1], overlaps[selector])

                filestep_last = filestep

            if len(data["eigenvalues"]) > 0:
                data["numSteps"] = len(data["eigenvalues"])
                data["numEigenvectors"] = len(data["eigenvalues"][0])

            if self.ui.radiobutton_system_quantizationZ.isChecked() and self.angle != 0:

                # find relevant states
                statesum = np.zeros(data["numStates"], dtype=float)
                for s in range(data["numSteps"]):
                    statesum += np.abs(data["eigenvectors"][s]).sum(axis=1).getA1()
                statesum += np.abs(data["overlapvectors"]).sum(axis=0).getA1()

                boolarr = statesum > 0
                idxconverter = np.arange(data["numStates"])[boolarr]
                relevantstates = data["states"][boolarr]

                # build transformator
                if len(data["states"][0]) == 5:
                    shifts = [0]
                else:
                    shifts = [0, 4]

                for selector in shifts:
                    idx1 = []
                    idx2 = []
                    val = []

                    for j in np.unique(relevantstates[:, 3 + selector]):
                        arrM = np.unique(relevantstates[:, 4 + selector])

                        for m1 in arrM:  # m_row
                            if np.abs(m1) > j:
                                continue
                            boolarr1 = np.all(relevantstates[:, [3 + selector, 4 + selector]] == [j, m1], axis=-1)
                            idxconverter1 = idxconverter[boolarr1]

                            for m2 in arrM:  # m_col
                                if np.abs(m2) > j:
                                    continue
                                boolarr2 = np.all(relevantstates[:, [3 + selector, 4 + selector]] == [j, m2], axis=-1)
                                idxconverter2 = idxconverter[boolarr2]

                                nl1 = relevantstates[boolarr1][:, [1 + selector, 2 + selector]]
                                nl2 = relevantstates[boolarr2][:, [1 + selector, 2 + selector]]
                                matches = sparse.coo_matrix(np.all(nl1[:, None, :] == nl2[None, :, :], axis=-1))

                                wignerd = self.wignerd.calc(j, m2, m1, -self.angle)

                                idx1 += idxconverter1[matches.row].tolist()
                                idx2 += idxconverter2[matches.col].tolist()
                                val += [wignerd] * matches.nnz

                    if selector == 0:
                        transformator = sparse.csc_matrix(
                            (val, (idx1, idx2)), shape=(data["numStates"], data["numStates"])
                        )
                    else:
                        transformator = transformator.multiply(
                            sparse.csc_matrix((val, (idx1, idx2)), shape=(data["numStates"], data["numStates"]))
                        )

                # write calculated wigner d matrix elements into the cache
                self.wignerd.save()

                # apply transformator
                for s in range(data["numSteps"]):
                    data["eigenvectors"][s] = transformator * data["eigenvectors"][s]

                # print(np.round(np.real(data['eigenvectors'][0][boolarr][:,:5].todense()),2))

            if self.systemdict["matCombined"].magnitude is True:
                filelike = BytesIO()
                io.savemat(filelike, data, do_compression=False, format="5", oned_as="row")
                ziparchive.writestr("data.mat", filelike.getvalue())
            else:
                for idxStep in range(data["numSteps"]):
                    data_stepwise = {}
                    data_stepwise["numStates"] = data["numStates"]
                    data_stepwise["numSteps"] = 1
                    data_stepwise["numEigenvectors"] = data["numEigenvectors"]
                    data_stepwise["numOverlapvectors"] = data["numOverlapvectors"]
                    data_stepwise["states"] = data["states"]
                    data_stepwise["eigenvectors"] = [data["eigenvectors"][idxStep]]
                    data_stepwise["eigenvalues"] = [data["eigenvalues"][idxStep]]
                    data_stepwise["overlapvectors"] = data["overlapvectors"]
                    data_stepwise["overlaps"] = [data["overlaps"][idxStep]]
                    data_stepwise["bfields"] = [data["bfields"][idxStep]]
                    data_stepwise["efields"] = [data["efields"][idxStep]]

                    if idx == 2:
                        data_stepwise["distances"] = [data["distances"][idxStep]]

                    if idx == 0 or idx == 1:
                        data_stepwise["states_description"] = "state(idxState, {idxState, n, l, j, m})"

                    elif idx == 2:
                        data_stepwise[
                            "states_description"
                        ] = "state(idxState, {idxState, n1, l1, j1, m1, n2, l2, j2, m2})"
                    data_stepwise["eigenvectors_description"] = "eigenvectorcoordinate(0, 0)(idxState, idxEigenvector)"
                    data_stepwise["eigenvalues_description"] = "eigenvalue(0, idxEigenvector)"
                    data_stepwise["overlapvectors_description"] = "overlapvectorcoordinate(idxOverlapvector, idxState)"
                    data_stepwise["overlaps_description"] = "overlap(0, idxEigenvector)"
                    data_stepwise["bfields_description"] = "bfield(0, {Bx, By, Bz})"
                    data_stepwise["efields_description"] = "efield(0, {Ex, Ey, Ez})"

                    if idx == 2:
                        data_stepwise["distances_description"] = "distance(0, 0)"

                    filelike = BytesIO()
                    io.savemat(filelike, data_stepwise, do_compression=False, format="5", oned_as="row")
                    ziparchive.writestr(f"data_{idxStep:04d}.mat", filelike.getvalue())

        finally:
            # close zip file
            ziparchive.close()

        """ symmetry = params["symmetry"] # TODO ausgelesene Symmetrie auch beim Plotten verwenden

                # save configuration
                if firstround:
                    firstround = False

                    del params["Bx"]
                    del params["By"]
                    del params["Bz"]
                    del params["Ex"]
                    del params["Ey"]
                    del params["Ez"]
                    if idx == 2:
                        del params["R"]
                        del params["symmetry"]

                    # TODO abgespeicherte Konfiguration ladbar machen

                    print(params)"""

    @QtCore.pyqtSlot()
    def saveSystemConf(self):
        path = self.systemfile if self.systemfile is not None else self.filepath
        filename, _ = QtWidgets.QFileDialog.getSaveFileName(self, "Save system configuration", path, "sconf (*.sconf)")

        if filename:
            self.saveSettingsSystem(filename)
            self.systemfile = filename
            self.filepath = os.path.dirname(filename)

    @QtCore.pyqtSlot()
    def savePlotConf(self):
        path = self.plotfile if self.plotfile is not None else self.filepath
        filename, _ = QtWidgets.QFileDialog.getSaveFileName(self, "Save plot configuration", path, "pconf (*.pconf)")

        if filename:
            self.saveSettingsPlotter(filename)
            self.plotfile = filename
            self.filepath = os.path.dirname(filename)

    @QtCore.pyqtSlot()
    def spawnAboutDialog(self):
        self.AboutDialog.exec_()

    @QtCore.pyqtSlot()
    def changeCacheDirectory(self):
        text, ok = QtWidgets.QInputDialog.getText(
            self,
            "Input Dialog",
            "Enter new cache directory (the original directory is not deleted):",
            QtWidgets.QLineEdit.Normal,
            self.path_cache,
        )

        if ok:
            self.path_cache = text
            if not os.path.exists(self.path_cache):
                os.makedirs(self.path_cache)

            # Save cache directory
            with open(self.path_cache_last, "w") as f:
                json.dump({"cachedir": self.path_cache}, f, indent=4, sort_keys=True)

    @QtCore.pyqtSlot()
    def clearCache(self):
        files = [
            "cache_elements.db",
            "cache_matrix_complex.db",
            "cache_matrix_real.db",
            "cache_matrix_complex",
            "cache_matrix_real",
            "cache_matrix_complex_new",
            "cache_matrix_real_new",
        ]  # TODO: sicherstellen, dass gleiche Namen wie im C++ Programm
        for file in files:
            path = os.path.join(self.path_cache, file)
            if os.path.isfile(path):
                os.remove(path)
            elif os.path.isdir(path):
                shutil.rmtree(path)

        if os.path.isdir(self.path_cache_wignerd):
            shutil.rmtree(self.path_cache_wignerd)
        os.makedirs(self.path_cache_wignerd)

    @QtCore.pyqtSlot()
    def openSystemConf(self):
        filename, _ = QtWidgets.QFileDialog.getOpenFileName(
            self, "Open system configuration", self.filepath, "sconf (*.sconf)"
        )

        if filename:
            self.loadSettingsSystem(filename)
            self.systemfile = filename
            self.filepath = os.path.dirname(filename)

    @QtCore.pyqtSlot()
    def openPlotConf(self):
        filename, _ = QtWidgets.QFileDialog.getOpenFileName(
            self, "Open plot configuration", self.filepath, "pconf (*.pconf)"
        )

        if filename:
            self.loadSettingsPlotter(filename)
            self.plotfile = filename
            self.filepath = os.path.dirname(filename)

    @QtCore.pyqtSlot()
    def resetSConf(self):
        conf_used = self.path_system_last
        conf_original = os.path.join(self.path_configurationdir, "example.sconf")

        if os.path.isfile(conf_used):
            os.remove(conf_used)
        shutil.copyfile(conf_original, conf_used)
        self.loadSettingsSystem(conf_used)

    @QtCore.pyqtSlot()
    def resetPConf(self):
        conf_used = self.path_plot_last
        conf_original = os.path.join(self.path_configurationdir, "example.pconf")

        if os.path.isfile(conf_used):
            os.remove(conf_used)
        shutil.copyfile(conf_original, conf_used)
        self.loadSettingsPlotter(conf_used)

    @QtCore.pyqtSlot()
    def print(self):
        idx = self.ui.tabwidget_plotter.currentIndex()
        if idx == 1 and self.ui.tabwidget_plotter.count() == 2:
            idx = 2

        # TODO initialize these variables already in the constructor
        if self.storage_configuration[idx][0] is None:
            filelike = StringIO()
            self.saveSettingsSystem(filelike)
            self.storage_configuration[idx][0] = filelike.getvalue()

        if self.storage_configuration[idx][1] is None:
            filelike = StringIO()
            self.saveSettingsPlotter(filelike)
            self.storage_configuration[idx][1] = filelike.getvalue()

        if self.unperturbedstate[idx] is None:
            self.unperturbedstate[idx] = np.array(
                [
                    self.systemdict["n1"].magnitude,
                    self.systemdict["l1"].magnitude,
                    self.systemdict["j1"].magnitude,
                    self.systemdict["m1"].magnitude,
                    self.systemdict["n2"].magnitude,
                    self.systemdict["l2"].magnitude,
                    self.systemdict["j2"].magnitude,
                    self.systemdict["m2"].magnitude,
                ]
            )

        if self.overlapstate[idx] is None:
            if self.ui.radiobutton_plot_overlapUnperturbed.isChecked():
                self.overlapstate[idx] = self.unperturbedstate[idx]
            else:
                self.overlapstate[idx] = np.array(
                    [
                        self.plotdict["n1"].magnitude,
                        self.plotdict["l1"].magnitude,
                        self.plotdict["j1"].magnitude,
                        self.plotdict["m1"].magnitude,
                        self.plotdict["n2"].magnitude,
                        self.plotdict["l2"].magnitude,
                        self.plotdict["j2"].magnitude,
                        self.plotdict["m2"].magnitude,
                    ]
                )

        dialog = QPrintDialog(self.printer, self)
        if dialog.exec_() == QPrintDialog.Accepted:

            tabname = self.ui.tabwidget_plotter.tabText(idx)

            # TODO check if results exist !!!!!!!!!!!!!!!!!!
            # TODO reihenfolge plot settings umdrehen  !!!!!!!!!!!!!!!!!!

            """if idx == 2: pairpotential = 1
            else: pairpotential = 0"""

            painter = QtGui.QPainter(self.printer)

            # printer settings
            spacer = QtCore.QRectF(painter.viewport()).height() / 40
            font = QtGui.QFont("Helvetica", 10)

            # load configuration
            sconf = json.loads(self.storage_configuration[idx][0])
            pconf = json.loads(self.storage_configuration[idx][1])

            su = [""] * 8
            st = self.unperturbedstate[idx]
            for k in [0, 4]:
                su[k] = f"{int(st[k])}"
            for k in [1, 5]:
                if int(st[k]) >= 0 and int(st[k]) < len(self.momentslabels):
                    su[k] = self.momentslabels[int(st[k])]
                else:
                    su[k] = f"{int(st[k])}"
            for k in [2, 3, 6, 7]:
                if float(st[k]).is_integer():
                    su[k] = f"{int(st[k])}"
                else:
                    su[k] = f"{int(2 * float(st[k]))}/2"

            so = [""] * 8
            st = self.overlapstate[idx]
            for k in [0, 4]:
                so[k] = f"{int(st[k])}"
            for k in [1, 5]:
                if int(st[k]) >= 0 and int(st[k]) < len(self.momentslabels):
                    so[k] = self.momentslabels[int(st[k])]
                else:
                    so[k] = f"{int(st[k])}"
            for k in [2, 3, 6, 7]:
                if float(st[k]).is_integer():
                    so[k] = f"{int(st[k])}"
                else:
                    so[k] = f"{int(2 * float(st[k]))}/2"

            if sconf["pairbasisSame"][0]:
                sconf["deltaNPair"][0] = NO_RESTRICTIONS
                sconf["deltaLPair"][0] = NO_RESTRICTIONS
                sconf["deltaJPair"][0] = NO_RESTRICTIONS
                sconf["deltaMPair"][0] = NO_RESTRICTIONS

            interaction = "multipole expansion up to order {}".format(sconf["exponent"][0])

            # text formating
            '''if idx in [0,2] or sconf["pairbasisSame"][0]:
                u1l = "<b>"
                u1r = "</b>"
            else:
                u1l = ""
                u1r = ""

            if idx in [1,2] or sconf["pairbasisSame"][0]:
                u2l = "<b>"
                u2r = "</b>"
            else:
                u2l = ""
                u2r = ""'''

            u1l = ""
            u1r = ""
            u2l = ""
            u2r = ""

            # image
            plotitem = [
                self.ui.graphicsview_field1_plot,
                self.ui.graphicsview_field2_plot,
                self.ui.graphicsview_potential_plot,
            ][idx].getPlotItem()
            exporter = exporters.ImageExporter(plotitem)
            exporter.parameters()["antialias"] = True

            # colormap
            arr = self.ui.gradientwidget_plot_gradient.getLookupTable(501, alpha=False)
            arr[0] = 0
            arr[250] = 0
            arr[-1] = 0
            bgra = np.empty((1, 501, 4), np.uint8, "C")
            bgra[..., 0] = arr[..., 2]
            bgra[..., 1] = arr[..., 1]
            bgra[..., 2] = arr[..., 0]
            image_colormap = QtGui.QImage(bgra.data, 501, 1, QtGui.QImage.Format_RGB32)
            image_colormap.ndarray = bgra

            # --- generate description ---
            rect = QtCore.QRectF(painter.viewport())
            doc = QtGui.QTextDocument()
            doc.documentLayout().setPaintDevice(self.printer)
            doc.setDefaultFont(font)
            doc.setPageSize(rect.size())

            text = ""

            # text += "<h3>System configuration</h3>"

            # state
            text += "<h4>Unperturbed state</h4>"
            text += "<table cellspacing=5><tr>"
            text += (
                "<td>| "
                + u1l
                + "{} {} {}<sub>{}</sub>, m={}".format(sconf["species1"][0], su[0], su[1], su[2], su[3])
                + u1r
                + "; "
                + u2l
                + "{} {} {}<sub>{}</sub>, m={}".format(sconf["species2"][0], su[4], su[5], su[6], su[7])
                + u2r
                + " &gt;</td>"
            )
            text += "</tr></table>"

            '''text += "unperturbed state "
            text += "| "+u1l+"{} {} {}<sub>{}/2</sub>, m={}/2".format(sconf["species1"][0],sconf["n2"][0],
                sconf["l1"][0],int(sconf["j1"][0]*2),int(sconf["m1"][0]*2))+u1r+"; "+\
                u2l+"{} {} {}<sub>{}/2</sub>, m={}/2".format(sconf["species2"][0],sconf["n2"][0],
                sconf["l2"][0],int(sconf["j2"][0]*2),int(sconf["m2"][0]*2))+u2r+" >"'''

            # basis
            text += "<h4>Basis (use same basis for both atoms: {})</h4>".format(
                {True: "yes", False: "no"}[sconf["samebasis"][0]]
            )
            text += "<table cellspacing=5 width=100%><tr>"
            text += "<td>single atom state:</td>"
            text += "<td>&Delta;E = {} {}</td>".format(sconf["deltaESingle"][0], sconf["deltaESingle"][1])
            text += "<td>&Delta;n = {}</td>".format(sconf["deltaNSingle"][0])
            text += "<td>&Delta;l = {}</td>".format(sconf["deltaLSingle"][0])
            text += "<td>&Delta;j = {}</td>".format(sconf["deltaJSingle"][0])
            text += "<td>&Delta;m = {}</td>".format(sconf["deltaMSingle"][0])
            if idx == 2:
                text += "</tr><tr>"
            if idx == 2:
                text += "<td>pair state:</td>"
            if idx == 2:
                text += "<td>&Delta;E = {} {}</td>".format(sconf["deltaEPair"][0], sconf["deltaEPair"][1])
            if idx == 2:
                text += "<td>&Delta;n = {}</td>".format(sconf["deltaNPair"][0])
            if idx == 2:
                text += "<td>&Delta;l = {}</td>".format(sconf["deltaLPair"][0])
            if idx == 2:
                text += "<td>&Delta;j = {}</td>".format(sconf["deltaJPair"][0])
            if idx == 2:
                text += "<td>&Delta;m = {}</td>".format(sconf["deltaMPair"][0])
            text += "</tr></table>"

            # interaction
            text += "<h4>Interaction (resolution: {} steps)</h4>".format(sconf["steps"][0])
            text += "<table cellspacing=5 width=100%><tr>"
            text += "<td>at start:</td>"
            text += "<td>E = ({}, {}, {}) {}</td>".format(
                sconf["minEx"][0], sconf["minEy"][0], sconf["minEz"][0], sconf["minEz"][1]
            )
            text += "<td>B = ({}, {}, {}) {}</td>".format(
                sconf["minBx"][0], sconf["minBy"][0], sconf["minBz"][0], sconf["minBz"][1]
            )
            if idx == 2:
                text += "<td>R = {} {}</td>".format(sconf["minR"][0], sconf["minR"][1])
            text += "</tr><tr>"
            text += "<td>at end:</td>"
            text += "<td>E = ({}, {}, {}) {}</td>".format(
                sconf["maxEx"][0], sconf["maxEy"][0], sconf["maxEz"][0], sconf["maxEz"][1]
            )
            text += "<td>B = ({}, {}, {}) {}</td>".format(
                sconf["maxBx"][0], sconf["maxBy"][0], sconf["maxBz"][0], sconf["maxBz"][1]
            )
            if idx == 2:
                text += "<td>R = {} {}</td>".format(sconf["maxR"][0], sconf["maxR"][1])
            text += "</tr></table>"

            if idx == 2:
                text += "<table cellspacing=5><tr>"
            if idx == 2:
                text += "<td>{}, interaction angle {} {}</td>".format(interaction, sconf["theta"][0], sconf["theta"][1])
            if idx == 2:
                text += "</tr></table>"

            # text += "<h3>{}</h3>".format(["Field map","Pair potential"][1])

            doc.setHtml(text)
            height_doc = doc.documentLayout().documentSize().height()

            # --- paint header ---
            painter.save()
            rect = QtCore.QRectF(painter.viewport())
            doc_header = QtGui.QTextDocument()
            doc_header.documentLayout().setPaintDevice(self.printer)
            doc_header.setDefaultFont(font)
            doc_header.setPageSize(rect.size())

            text = ""

            # header
            # text += "<table cellspacing=5 width='100%' bgcolor='#f0f0f0'><tr>"
            # text += "<td><h1>{}</h1></td>".format(["Field map of atom 1","Field map of atom 2",
            #   "Pair potential","Field map of atom 1 and 2"][idx])
            # text += "</tr></table>"

            text += "<table width=100%><tr>"
            text += "<td align=left>Rydberg interaction calculator</td>"
            text += "<td align=center></td>"
            text += "<td align=right>{}</td>".format(datetime.today().strftime("%x"))
            text += "</tr></table>"
            text += f"<h2>{tabname}</h2>"

            doc_header.setHtml(text)
            height_header = doc_header.documentLayout().documentSize().height()
            doc_header.drawContents(painter)
            painter.restore()

            # --- paint image ---

            # pen = QtGui.QPen(QtGui.QColor(220, 220, 220), penwidth)
            # pen.setJoinStyle(QtCore.Qt.RoundJoin);
            # painter.setPen(pen)
            # painter.drawRect(rect)

            painter.save()
            rect = painter.viewport()
            rect = QtCore.QRect(
                rect.x(),
                rect.y() + height_header + 300,
                rect.width(),
                rect.height() - height_doc - height_header - 300 - 400 - spacer * 0.7 - 520,
            )
            exporter.parameters()["width"] = int(rect.width() / 4)
            exporter.parameters()["height"] = int(rect.height() / 4)
            image = exporter.export(toBytes=True)
            size = image.size()
            size.scale(rect.size(), QtCore.Qt.KeepAspectRatio)

            border = QtCore.QRect(
                rect.x() - 15, rect.y() - 15, size.width() + 30, size.height() + 30 + spacer * 0.7 + 520
            )
            pen = QtGui.QPen(QtGui.QColor(220, 220, 220), 70)
            painter.setPen(pen)
            painter.drawRect(border)
            pen = QtGui.QPen(QtGui.QColor(0, 0, 0), 10)
            painter.setPen(pen)
            painter.drawRect(border)
            pen = QtGui.QPen(QtGui.QColor(0, 0, 0), 0)
            painter.setPen(pen)
            brush = QtGui.QBrush(QtGui.QColor(255, 255, 255))
            painter.setBrush(brush)
            painter.drawRect(border)

            painter.setViewport(rect.x(), rect.y(), size.width(), size.height())
            painter.setWindow(image.rect())
            painter.drawImage(0, 0, image)
            height_image = size.height()
            width_image = size.width()
            height_box = size.height() + 30 + spacer * 0.7 + 520
            painter.restore()

            # --- paint colormap ---

            painter.save()
            rect = painter.viewport()
            rect = QtCore.QRect(
                rect.x() + 70,
                rect.y() + height_image + height_header + 300 + spacer * 0.7 + 220,
                width_image - 140,
                100,
            )
            size = image_colormap.size()
            size.scale(rect.size(), QtCore.Qt.IgnoreAspectRatio)

            painter.save()
            painter.setViewport(rect.x(), rect.y(), size.width(), size.height())
            painter.setWindow(image_colormap.rect())
            painter.drawImage(0, 0, image_colormap)
            painter.restore()

            border = QtCore.QRect(rect.x(), rect.y(), size.width(), size.height())
            pen = QtGui.QPen(QtGui.QColor(100, 100, 100), 5)
            painter.setPen(pen)
            painter.drawRect(border)
            painter.restore()

            painter.save()
            doc_label = QtGui.QTextDocument()
            doc_label.documentLayout().setPaintDevice(self.printer)
            doc_label.setDefaultFont(font)
            rect = QtCore.QRectF(rect.x(), rect.y() - 220, rect.width(), 999)
            doc_label.setPageSize(rect.size())

            text = ""
            text += "Overlap with | {} {} {}<sub>{}</sub>, m={}; {} {} {}<sub>{}</sub>, m={} &gt;".format(
                sconf["species1"][0], so[0], so[1], so[2], so[3], sconf["species2"][0], so[4], so[5], so[6], so[7]
            )
            text += "<br>"
            text += "<table cellspacing=0 width=100%><tr>"
            if pconf["log"][0]:
                text += (
                    "<td align=left>&lt; 0.01</td><td align=center>0.1"
                    + "&nbsp;&nbsp;&nbsp;&nbsp;&nbsp;&nbsp;&nbsp;</td><td align=right>1</td>"
                )
            else:
                text += "<td align=left>0</td><td align=center>0.5</td><td align=right>1</td>"
            text += "</tr></table>"

            # text += "<h3>{}</h3>".format(["Field map","Pair potential"][1])

            doc_label.setHtml(text)
            painter.translate(rect.x(), rect.y())
            doc_label.drawContents(painter)
            painter.restore()

            # --- paint description ---
            painter.save()
            painter.translate(0, height_box + 300 + height_header + 400)
            doc.drawContents(painter)
            painter.restore()

            """
            painter.save()
            rect = painter.viewport()
            rect = QtCore.QRect(rect.x(),rect.y()+height_doc+spacer*0.8,rect.width(),height_image+spacer*0.4)
            pen = QtGui.QPen(QtGui.QColor(0, 0, 0), 10)
            painter.setPen(pen)
            painter.drawLine(rect.topLeft(),rect.topRight())
            painter.drawLine(rect.bottomLeft(),rect.bottomRight())
            painter.restore()"""

            """rect = painter.viewport().size()
            size = image.size()

            size.scale(QtCore.QSize(rect.width()-2*margin,rect.height()-2*margin), QtCore.Qt.KeepAspectRatio)
            painter.setViewport(margin, height_doc+spacer+margin, size.width(), size.height())
            painter.setWindow(image.rect())
            painter.drawImage(0, 0, image)

            painter.restore()


            painter.save()


            pen = QtGui.QPen(QtGui.QColor(220, 220, 220), penwidth)
            #pen = QtGui.QPen(QtGui.QColor(0, 0, 0), penwidth)
            pen.setJoinStyle(QtCore.Qt.RoundJoin);
            painter.setPen(pen)


            painter.drawRect(QtCore.QRectF(penwidth/2+5, height_doc+spacer+penwidth/2+5,
                size.width()+2*margin-penwidth/2-5, size.height()+2*margin-penwidth/2-5))

            #bound = QtCore.QRectF(5, height_doc+spacer+5, size.width()+2*margin-5,
            #    size.height()+2*margin-5-penwidth/2)
            #painter.drawLine(bound.bottomLeft(),bound.bottomRight())
            #painter.drawLine(bound.topLeft(),bound.topRight())

            #print(bound.bottomLeft(),bound.bottomRight())
            #print(bound.bottomLeft(),bound.bottomRight())

            plotheight = size.height()+2*margin"""

            """# --- paint settings ---

            painter.save()

            doc = QtGui.QTextDocument()

            rect_doc = QtCore.QRectF(painter.viewport())
            rect_doc = QtCore.QRectF(0,plotheight+height_doc+2*spacer,rect_doc.width(),
                rect_doc.height()-plotheight-height_doc-2*spacer)
            #painter.drawRect(rect_doc)



            doc.documentLayout().setPaintDevice(self.printer)
            doc.setDefaultFont(font)
            doc.setPageSize(rect_doc.size())


            #ziparchive.writestr('settings.sconf', self.storage_configuration[idx][0])
            #ziparchive.writestr('settings.pconf', self.storage_configuration[idx][1])

            sconf = json.loads(self.storage_configuration[idx][0])
            pconf = json.loads(self.storage_configuration[idx][1])

            s1 = sconf["species1"][0]
            n1 = sconf["n1"][0]
            l1 = sconf["l1"][0]
            j1 = sconf["j1"][0]
            m1 = sconf["m1"][0]
            s2 = sconf["species2"][0]
            n2 = sconf["n2"][0]
            l2 = sconf["l2"][0]
            j2 = sconf["j2"][0]
            m2 = sconf["m2"][0]
            minEx = sconf["minEx"]
            minEy = sconf["minEy"]
            minEz = sconf["minEz"]
            maxEx = sconf["maxEx"]
            maxEy = sconf["maxEy"]
            maxEz = sconf["maxEz"]
            minBx = sconf["minBx"]
            minBy = sconf["minBy"]
            minBz = sconf["minBz"]
            maxBx = sconf["maxBx"]
            maxBy = sconf["maxBy"]
            maxBz = sconf["maxBz"]
            minR = sconf["minR"]
            maxR = sconf["maxR"]
            theta = sconf["theta"]
            steps = sconf["steps"][0]

            if l1 < len(self.momentslabels): l1 = self.momentslabels[l1]
            if l2 < len(self.momentslabels): l2 = self.momentslabels[l2]

            text = ""

            text += "<h4>Unperturbed state</h4>"
            text += "<table cellspacing=5 style='width:100%'><tr>"
            text += "<td>| {} {} {}<sub>{}/2</sub>, m={}/2; {} {} {}<sub>{}/2</sub>, m={}/2 ></td>".format(
                s1,n1,l1,int(j1*2),int(m1*2),s2,n2,l2,int(j2*2),int(m2*2)
            )
            text += "</tr></table>"

            text += "<h4>Basis</h4>"
            text += "<table cellspacing=5 style='width:100%'><tr>"
            text += "<td>&Delta;E<sub>single</sub> = {} {}</td>".format(minEz[0], minEz[1])
            text += "<td>&nbsp;&nbsp;&nbsp;&nbsp;</td>"
            text += "<td>&Delta;n<sub>single</sub> = {}</td>".format(0)
            text += "<td>&nbsp;&nbsp;&nbsp;&nbsp;</td>"
            text += "<td>&Delta;l<sub>single</sub> = {}</td>".format(0)
            text += "<td>&nbsp;&nbsp;&nbsp;&nbsp;</td>"
            text += "<td>&Delta;j<sub>single</sub> = {}</td>".format(0)
            text += "<td>&nbsp;&nbsp;&nbsp;&nbsp;</td>"
            text += "<td>&Delta;m<sub>single</sub> = {}</td>".format(0)
            text += "</tr><tr>"
            text += "<td>&Delta;E<sub>pair</sub> = {} {}</td>".format(maxEz[0], maxEz[1])
            text += "<td>&nbsp;&nbsp;&nbsp;&nbsp;</td>"
            text += "<td>&Delta;n<sub>pair</sub> = {}</td>".format(0)
            text += "<td>&nbsp;&nbsp;&nbsp;&nbsp;</td>"
            text += "<td>&Delta;l<sub>pair</sub> = {}</td>".format(0)
            text += "<td>&nbsp;&nbsp;&nbsp;&nbsp;</td>"
            text += "<td>&Delta;j<sub>pair</sub> = {}</td>".format(0)
            text += "<td>&nbsp;&nbsp;&nbsp;&nbsp;</td>"
            text += "<td>&Delta;m<sub>pair</sub> = {}</td>".format(0)
            text += "</tr></table>"

            text += "<h4>Fields and interaction</h4>"
            text += "<table cellspacing=5 style='width:100%'><tr>"
            text += "<td>E<sub>start</sub> = ({}, {}, {}) {}</td>".format(minEx[0], minEy[0], minEz[0], minEz[1])
            text += "<td>&nbsp;&nbsp;&nbsp;&nbsp;</td>"
            text += "<td>E<sub>end</sub> = ({}, {}, {}) {}</td>".format(maxEx[0], maxEy[0], maxEz[0], maxEz[1])
            text += "</tr><tr>"
            text += "<td>B<sub>start</sub> = ({}, {}, {}) {}</td>".format(minBx[0], minBy[0], minBz[0], minBz[1])
            text += "<td>&nbsp;&nbsp;&nbsp;&nbsp;</td>"
            text += "<td>B<sub>end</sub> = ({}, {}, {}) {}</td>".format(maxBx[0], maxBy[0], maxBz[0], maxBz[1])
            text += "</tr><tr>"
            text += "<td>R<sub>start</sub> = {} {}</td>".format(minR[0], minR[1])
            text += "<td>&nbsp;&nbsp;&nbsp;&nbsp;</td>"
            text += "<td>R<sub>end</sub> = {} {}</td>".format(maxR[0], maxR[1])
            text += "</tr></table>"

            text += "<table cellspacing=5 style='width:100%'><tr>"
            text += "<td>interaction angle: {} {}</td>".format(theta[0], theta[1])
            text += "</tr><tr>"
            text += "<td>interaction order: dipole-dipole, dipole-quadrupole, "
            text += "quadrupole-quadrupole</td>".format(theta[0], theta[1])
            text += "</tr><tr>"
            text += "<td>steps: {}</td>".format(steps)
            text += "</tr></table>"




            doc.setHtml(text)
            painter.translate(rect_doc.left(), rect_doc.top());
            doc.drawContents(painter)

            painter.restore()"""

            """rect = painter.viewport()
            size = self.image.size()
            size.scale(rect.size(), Qt.KeepAspectRatio)
            painter.setViewport(rect.x(), rect.y(), size.width(), size.height())
            painter.setWindow(self.image.rect())
            painter.drawImage(0, 0, self.image)"""
            """rect = painter.viewport()
            size = self.imageLabel.pixmap().size()
            size.scale(rect.size(), Qt.KeepAspectRatio)
            painter.setViewport(rect.x(), rect.y(), size.width(), size.height())
            painter.setWindow(self.imageLabel.pixmap().rect())
            painter.drawPixmap(0, 0, self.imageLabel.pixmap())
            painter.end()

            # --- paint image ---

            painter.save()

            plotitem = [self.ui.graphicsview_field1_plot, self.ui.graphicsview_field2_plot,
                self.ui.graphicsview_potential_plot][idx].getPlotItem()
            exporter = pg.exporters.ImageExporter(plotitem)
            exporter.parameters()['width'] = 2000
            exporter.parameters()['height'] = 2000
            exporter.parameters()['antialias'] = True
            image = exporter.export(toBytes=True)

            margin = 30
            rect = painter.viewport().size()
            size = image.size()

            size.scale(QtCore.QSize(rect.width()-2*margin,rect.height()-2*margin), QtCore.Qt.KeepAspectRatio)
            painter.setViewport(margin, height_doc+spacer+margin, size.width(), size.height())
            painter.setWindow(image.rect())
            painter.drawImage(0, 0, image)

            painter.restore()


            painter.save()

            penwidth = 30
            pen = QtGui.QPen(QtGui.QColor(220, 220, 220), penwidth)
            #pen = QtGui.QPen(QtGui.QColor(0, 0, 0), penwidth)
            pen.setJoinStyle(QtCore.Qt.RoundJoin);
            painter.setPen(pen)


            painter.drawRect(QtCore.QRectF(penwidth/2+5, height_doc+spacer+penwidth/2+5,
                size.width()+2*margin-penwidth/2-5, size.height()+2*margin-penwidth/2-5))

            #bound = QtCore.QRectF(5, height_doc+spacer+5, size.width()+2*margin-5, size.height()+2*margin-5-penwidth/2)
            #painter.drawLine(bound.bottomLeft(),bound.bottomRight())
            #painter.drawLine(bound.topLeft(),bound.topRight())

            #print(bound.bottomLeft(),bound.bottomRight())
            #print(bound.bottomLeft(),bound.bottomRight())

            plotheight = size.height()+2*margin

            painter.restore()"""

        """dialog = QPrintDialog(self.printer, self)
        if dialog.exec_():
            painter = QPainter(self.printer)
            rect = painter.viewport()
            size = self.imageLabel.pixmap().size()
            size.scale(rect.size(), Qt.KeepAspectRatio)
            painter.setViewport(rect.x(), rect.y(), size.width(), size.height())
            painter.setWindow(self.imageLabel.pixmap().rect())
            painter.drawPixmap(0, 0, self.imageLabel.pixmap())"""

        """if(dialog.exec_() != QtWidgets.QDialog.Accepted):
            return
        printLabel = QtWidgets.QLabel("Hello my printer.")
        painter = QtGui.QPainter(printer)
        printLabel.render(painter)
        painter.end()"""

    def closeEvent(self, event):
        # Kill c++ program if necessary
        self.abortCalculation()

        # Save last settings
        self.saveSettingsSystem(self.path_system_last)
        self.saveSettingsPlotter(self.path_plot_last)
        self.saveSettingsView(self.path_view_last)

        # Close everything
        super().closeEvent(event)


def main():
    app = QtWidgets.QApplication(sys.argv)
    form = MainWindow()
    form.show()
    rc = app.exec_()

    # Hack to avoid exit crashes
    # http://stackoverflow.com/questions/11945183/what-are-good-practices-for-avoiding-crashes-hangs-in-pyqt
    del form
    del app
    os._exit(rc)<|MERGE_RESOLUTION|>--- conflicted
+++ resolved
@@ -3078,40 +3078,26 @@
                 # integers; the value specified the number of threads
                 # to use for the corresponding nested level.  If
                 # undefined one thread per CPU is used.
-                ompthreads = {} if self.numprocessors == 0 else {"OMP_NUM_THREADS": str(self.numprocessors)}
-
-<<<<<<< HEAD
+                omp_threads = {} if self.numprocessors == 0 else {"OMP_NUM_THREADS": str(self.numprocessors)}
+                other_threads = {"OPENBLAS_NUM_THREADS": "1", "MKL_NUM_THREADS": "1"}
+                python_threads = {"NUM_PROCESSES": str(self.numprocessors), "OMP_NUM_THREADS": "1"}
+
                 if self.ui.checkbox_use_python_api.isChecked():
                     self.proc = subprocess.Popen(
-                        [self.path_base + "/start_pipy.py", "--run_gui", "-c", self.path_config, "-o", self.path_cache],
+                        [self.path_base + "/start_pipy.py", "--run_gui", "-c", self.path_conf, "-o", self.path_cache],
                         stdout=subprocess.PIPE,
                         stderr=subprocess.STDOUT,
                         cwd=self.path_workingdir,
-                        env=dict(
-                            os.environ,
-                            **{
-                                "NUM_PROCESSES": str(self.numprocessors),
-                                "OMP_NUM_THREADS": "1",
-                            },
-                        ),
+                        env=dict(os.environ, **python_threads),
                     )
                 else:
                     self.proc = subprocess.Popen(
-                        [path_cpp, "-c", self.path_config, "-o", self.path_cache],
+                        [path_cpp, "-c", self.path_conf, "-o", self.path_cache],
                         stdout=subprocess.PIPE,
                         stderr=subprocess.STDOUT,
                         cwd=self.path_workingdir,
-                        env=dict(os.environ, **ompthreads),
+                        env=dict(os.environ, **omp_threads, **other_threads),
                     )
-=======
-                self.proc = subprocess.Popen(
-                    [path_cpp, "-c", self.path_conf, "-o", self.path_cache],
-                    stdout=subprocess.PIPE,
-                    stderr=subprocess.STDOUT,
-                    cwd=self.path_workingdir,
-                    env=dict(os.environ, **ompthreads, **{"OPENBLAS_NUM_THREADS": "1", "MKL_NUM_THREADS": "1"}),
-                )
->>>>>>> 4e7e040f
 
                 self.starttime = time()
 
