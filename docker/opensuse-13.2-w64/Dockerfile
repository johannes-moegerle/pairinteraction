--- conflicted
+++ resolved
@@ -11,10 +11,6 @@
     mingw64-cross-gcc-c++ \
     mingw64-boost-devel mingw64-libboost_filesystem mingw64-libboost_system \
     mingw64-libgsl-devel \
-<<<<<<< HEAD
-    sqlite3 mingw64-sqlite-devel
-=======
     sqlite3 mingw64-sqlite-devel \
->>>>>>> 104a0128
     mingw32-cross-nsis && \
   ln -s /usr/include/eigen3 /usr/x86_64-w64-mingw32/sys-root/mingw/include/eigen3